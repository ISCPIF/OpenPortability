create table "next-auth"."users" (
    "id" uuid not null default uuid_generate_v4(),
    "name" text,
    "twitter_id" text unique,
    "twitter_username" text unique,
    "twitter_image" text,
    "bluesky_id" text unique,
    "bluesky_username" text unique,
    "bluesky_image" text,
    "mastodon_id" text unique,
    "mastodon_username" text unique,
    "mastodon_image" text,
    "mastodon_instance" text,
    "email" text unique,
    "email_verified" timestamptz,
    "image" text,
    "created_at" timestamptz not null default now(),
    "updated_at" timestamptz not null default now(),
    "has_onboarded" boolean not null default false,
    "hqx_newsletter" boolean not null default false,
    "oep_accepted" boolean not null default false,
<<<<<<< HEAD
    "research_accepted"  boolean not null default false,
    "have_seen_newsletter" boolean not null default false,
=======
    "automatic_reconnect" boolean not null default false,
>>>>>>> c010b0b8
    primary key ("id"),
    unique("email")
);

-- Create a trigger to automatically update the updated_at column
create or replace function update_updated_at_column()
returns trigger as $$
begin
    new.updated_at = now();
    return new;
end;
$$ language 'plpgsql';

create trigger update_users_updated_at
    before update on "next-auth"."users"
    for each row
    execute procedure update_updated_at_column();<|MERGE_RESOLUTION|>--- conflicted
+++ resolved
@@ -19,12 +19,9 @@
     "has_onboarded" boolean not null default false,
     "hqx_newsletter" boolean not null default false,
     "oep_accepted" boolean not null default false,
-<<<<<<< HEAD
     "research_accepted"  boolean not null default false,
     "have_seen_newsletter" boolean not null default false,
-=======
     "automatic_reconnect" boolean not null default false,
->>>>>>> c010b0b8
     primary key ("id"),
     unique("email")
 );
