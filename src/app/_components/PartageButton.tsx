--- conflicted
+++ resolved
@@ -1,32 +1,5 @@
 'use client'
 
-<<<<<<< HEAD
-import { Share2 } from 'lucide-react'
-import { motion } from 'framer-motion'
-import { plex } from '../fonts/plex'
-import { useTranslations } from 'next-intl'
-
-interface PartageButtonProps {
-  onClick: () => void
-}
-
-export default function PartageButton({ onClick }: PartageButtonProps) {
-  const t = useTranslations('partageButton')
-
-  return (
-    <div className="flex justify-center">
-      <motion.button
-        whileHover={{ scale: 1.05 }}
-        whileTap={{ scale: 0.95 }}
-        onClick={onClick}
-        className={`inline-flex items-center gap-2 px-6 py-3 
-                 bg-gradient-to-r from-pink-400/20 to-rose-500/20 hover:from-pink-400/30 hover:to-rose-500/30
-                 text-white rounded-xl border border-pink-500/20 transition-all duration-200 ${plex.className}`}
-      >
-        <Share2 className="w-5 h-5 text-pink-400" />
-        {t('share')}
-      </motion.button>
-=======
 import { motion } from 'framer-motion'
 import { plex } from '../fonts/plex'
 import { useTranslations } from 'next-intl'
@@ -109,7 +82,6 @@
           {t('shareOn', { platform: 'X' })}
         </motion.button>
       )}
->>>>>>> 89aec3fd
     </div>
   )
 }