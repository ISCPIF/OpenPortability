--- conflicted
+++ resolved
@@ -70,21 +70,13 @@
   const [showMastodonMenu, setShowMastodonMenu] = useState(false)
   const t = useTranslations('dashboardLoginButtons')
 
-<<<<<<< HEAD
   const handleSignIn = async (provider: string, instance?: string) => {
-
-    onLoadingChange(true)
-    await signIn(provider, {
-      callbackUrl: '/dashboard?linking=true',
-    }, { instance })
-=======
-  const handleSignIn = async (provider: string) => {
     try {
       onLoadingChange(true)
       const result = await signIn(provider, { 
         redirect: false,
         callbackUrl: '/dashboard?linking=true'
-      })
+        }, { instance })
       
       if (result?.error) {
         // Redirect to error page with appropriate error code
@@ -109,7 +101,7 @@
     } finally {
       onLoadingChange(false)
     }
->>>>>>> 74490c00
+
   }
 
   if (!hasUploadedArchive) {
@@ -219,8 +211,6 @@
                 whileTap={{ scale: 0.99 }}
                 onClick={() => handleSignIn("mastodon", "mastodon.social")}
                 className="w-full flex items-center justify-center gap-3 px-4 py-4 
-<<<<<<< HEAD
-=======
                          bg-gradient-to-br from-purple-500/80 to-purple-600/80 rounded-xl
                          hover:from-purple-500 hover:to-purple-600
                          transition-all duration-300 shadow-md hover:shadow-lg hover:shadow-purple-500/20
@@ -258,23 +248,6 @@
                            hover:from-purple-500 hover:to-purple-600
                            transition-all duration-300 shadow-md hover:shadow-lg hover:shadow-purple-500/20
                            backdrop-blur-sm relative overflow-hidden group"
-                >
-                  <div className="absolute inset-0 bg-gradient-to-br from-purple-400/20 to-transparent opacity-0 group-hover:opacity-100 transition-opacity duration-300" />
-                  <SiMastodon className="w-5 h-5 relative z-10" />
-                  <span className={`${plex.className} relative z-10 text-xs font-medium`}>{t('services.mastodon.instances.piaille')}</span>
-                </motion.button>
-
-                <motion.button
-                  variants={itemVariants}
-                  whileHover={{ scale: 1.01, y: -2 }}
-                  whileTap={{ scale: 0.99 }}
-                  onClick={() => handleSignIn("mastodon")}
-                  className="w-full flex items-center justify-center gap-3 px-4 py-4 
->>>>>>> 74490c00
-                           bg-gradient-to-br from-purple-500/80 to-purple-600/80 rounded-xl
-                           hover:from-purple-500 hover:to-purple-600
-                           transition-all duration-300 shadow-md hover:shadow-lg hover:shadow-purple-500/20
-                           backdrop-blur-sm relative overflow-hidden group"
               >
                 <div className="absolute inset-0 bg-gradient-to-br from-purple-400/20 to-transparent opacity-0 group-hover:opacity-100 transition-opacity duration-300" />
                 <SiMastodon className="w-5 h-5 relative z-10" />
