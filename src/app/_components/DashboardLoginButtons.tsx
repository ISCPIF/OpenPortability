'use client'

import { useState, useRef, useCallback } from "react"
import { motion, AnimatePresence } from "framer-motion"
import { signIn } from "next-auth/react"
import { useTranslations } from 'next-intl'
import { Loader2, AlertCircle, Lock, User, ChevronDown, Plus } from 'lucide-react'
import { plex } from "@/app/fonts/plex"
<<<<<<< HEAD
import { CheckCircle, ChevronDown } from 'lucide-react'
import { useTranslations } from 'next-intl'
=======
import { BskyAgent } from '@atproto/api'
import Image from 'next/image'
import BlueSkyLogin from './BlueSkyLogin'
import MastodonLoginButton from './MastodonLoginButton'
>>>>>>> 89aec3fd

import mastodonIcon from '../../../public/newSVG/masto.svg'
import blueskyIcon from '../../../public/newSVG/BS.svg'
import twitterIcon from '../../../public/newSVG/X.svg'


interface DashboardLoginButtonsProps {
  connectedServices: {
    twitter?: boolean
    bluesky?: boolean
    mastodon?: boolean
  }
  hasUploadedArchive: boolean
  onLoadingChange: (isLoading: boolean) => void
  mastodonInstances: string[]
}

const itemVariants = {
  hidden: {
    opacity: 0,
    y: 20,
  },
  visible: {
    opacity: 1,
    y: 0,
  },
}

export default function DashboardLoginButtons({
  connectedServices,
  hasUploadedArchive,
  onLoadingChange,
  mastodonInstances
}: DashboardLoginButtonsProps) {
<<<<<<< HEAD
  const [showBlueSkyForm, setShowBlueSkyForm] = useState(false)
  const [activeButton, setActiveButton] = useState<string | null>(null)
  const [showMastodonMenu, setShowMastodonMenu] = useState(false)
  const t = useTranslations('dashboardLoginButtons')
=======
  const [isLoading, setIsLoading] = useState(false)
  const [selectedService, setSelectedService] = useState<string | null>(null)
  const [error, setError] = useState<string | null>(null)
  const [instanceText, setInstanceText] = useState('')
  const [showCustomInput, setShowCustomInput] = useState(false)
  const t = useTranslations('dashboardLoginButtons')

  const identifierRef = useRef<HTMLInputElement>(null)
  const passwordRef = useRef<HTMLInputElement>(null)
>>>>>>> 89aec3fd

  const handleTwitterSignIn = async () => {
    setIsLoading(true)
    onLoadingChange(true)
<<<<<<< HEAD
    await signIn(provider, {
      callbackUrl: '/dashboard?linking=true'
    })
  }

  if (!hasUploadedArchive) {
    return (
      <motion.button
        variants={itemVariants}
        initial="hidden"
        animate="visible"
        whileHover={{ scale: 1.01, y: -2 }}
        whileTap={{ scale: 0.99 }}
        onClick={() => window.location.href = '/upload'}
        className="w-full flex items-center justify-center gap-3 px-6 py-4 
                 bg-gradient-to-br from-blue-500/90 to-blue-600/90 rounded-2xl
                 hover:from-blue-500 hover:to-blue-600
                 transition-all duration-300 shadow-lg hover:shadow-xl hover:shadow-blue-500/20
                 backdrop-blur-sm text-lg relative overflow-hidden group"
      >
        <div className="absolute inset-0 bg-gradient-to-br from-blue-400/20 to-transparent opacity-0 group-hover:opacity-100 transition-opacity duration-300" />
        <CheckCircle className="w-6 h-6 relative z-10" />
        <span className={`${plex.className} relative z-10`}>
          {t('importTwitter')}
        </span>
      </motion.button>
    )
  }
=======
    try {
      await signIn('twitter', { callbackUrl: '/dashboard' })
    } catch (error) {
      console.error('Error signing in with Twitter:', error)
    }
    setIsLoading(false)
    onLoadingChange(false)
  }

  const handleMastodonSignIn = async () => {
    if (!instanceText) {
      setError(t('services.mastodon.error.missing_instance'))
      return
    }
>>>>>>> 89aec3fd

    setIsLoading(true)
    onLoadingChange(true)
    try {
      await signIn('mastodon', {
        instance: instanceText,
        callbackUrl: '/dashboard',
      })
    } catch (error) {
      console.error('Error signing in with Mastodon:', error)
    }
    setIsLoading(false)
    onLoadingChange(false)
  }

<<<<<<< HEAD
  return (
    <motion.div
      variants={containerVariants}
      initial="hidden"
      animate="visible"
      exit="exit"
      className="space-y-3"
    >
      {!connectedServices.twitter && (
        <motion.button
          variants={itemVariants}
          whileHover={{ scale: 1.01, y: -2 }}
          whileTap={{ scale: 0.99 }}
          onClick={() => handleSignIn("twitter")}
          onMouseEnter={() => setActiveButton("twitter")}
          onMouseLeave={() => setActiveButton(null)}
          className="w-full flex items-center justify-center gap-3 px-4 py-4 
                   bg-gradient-to-br from-blue-500/80 to-blue-600/80 rounded-xl
                   hover:from-blue-500 hover:to-blue-600
                   transition-all duration-300 shadow-md hover:shadow-lg hover:shadow-blue-500/20
                   backdrop-blur-sm relative overflow-hidden group"
        >
          <div className="absolute inset-0 bg-gradient-to-br from-blue-400/20 to-transparent opacity-0 group-hover:opacity-100 transition-opacity duration-300" />
          <motion.div
            animate={{
              scale: activeButton === "twitter" ? [1, 1.1, 1] : 1,
            }}
            transition={{ duration: 0.2 }}
            className="relative z-10"
          >
            <svg className="w-5 h-5" fill="currentColor" viewBox="0 0 24 24">
              <path d="M23.953 4.57a10 10 0 01-2.825.775 4.958 4.958 0 002.163-2.723c-.951.555-2.005.959-3.127 1.184a4.92 4.92 0 00-8.384 4.482C7.69 8.095 4.067 6.13 1.64 3.162a4.822 4.822 0 00-.666 2.475c0 1.71.87 3.213 2.188 4.096a4.904 4.904 0 01-2.228-.616v.06a4.923 4.923 0 003.946 4.827 4.996 4.996 0 01-2.212.085 4.936 4.936 0 004.604 3.417 9.867 9.867 0 01-6.102 2.105c-.39 0-.779-.023-1.17-.067a13.995 13.995 0 007.557 2.209c9.053 0 13.998-7.496 13.998-13.985 0-.21 0-.42-.015-.63A9.935 9.935 0 0024 4.59z" />
            </svg>
          </motion.div>
          <span className={`${plex.className} relative z-10 text-xs font-medium`}>{t('services.twitter')}</span>
        </motion.button>
      )}

      {!connectedServices.bluesky && (
        <motion.button
          variants={itemVariants}
          whileHover={{ scale: 1.01, y: -2 }}
          whileTap={{ scale: 0.99 }}
          onClick={() => setShowBlueSkyForm(true)}
          onMouseEnter={() => setActiveButton("bluesky")}
          onMouseLeave={() => setActiveButton(null)}
          className="w-full flex items-center justify-center gap-3 px-4 py-4 
                   bg-gradient-to-br from-sky-500/80 to-sky-600/80 rounded-xl
                   hover:from-sky-500 hover:to-sky-600
                   transition-all duration-300 shadow-md hover:shadow-lg hover:shadow-sky-500/20
                   backdrop-blur-sm relative overflow-hidden group"
        >
          <div className="absolute inset-0 bg-gradient-to-br from-sky-400/20 to-transparent opacity-0 group-hover:opacity-100 transition-opacity duration-300" />
          <motion.div
            animate={{
              scale: activeButton === "bluesky" ? [1, 1.1, 1] : 1,
            }}
            transition={{ duration: 0.2 }}
            className="relative z-10"
          >
            <SiBluesky className="w-5 h-5" />
          </motion.div>
          <span className={`${plex.className} relative z-10 text-xs font-medium`}>{t('services.bluesky')}</span>
        </motion.button>
      )}

      {!connectedServices.mastodon && (
        <div className="relative w-full">
          <AnimatePresence mode="wait">
            {!showMastodonMenu ? (
              <motion.button
                key="mastodon-main"
                variants={itemVariants}
                whileHover={{ scale: 1.01, y: -2 }}
                whileTap={{ scale: 0.99 }}
                onClick={() => setShowMastodonMenu(true)}
                onMouseEnter={() => setActiveButton("mastodon")}
                onMouseLeave={() => setActiveButton(null)}
                className="w-full flex items-center justify-center gap-3 px-4 py-4 
                         bg-gradient-to-br from-purple-500/80 to-purple-600/80 rounded-xl
                         hover:from-purple-500 hover:to-purple-600
                         transition-all duration-300 shadow-md hover:shadow-lg hover:shadow-purple-500/20
                         backdrop-blur-sm relative overflow-hidden group"
              >
                <div className="absolute inset-0 bg-gradient-to-br from-purple-400/20 to-transparent opacity-0 group-hover:opacity-100 transition-opacity duration-300" />
                <motion.div
                  animate={{
                    scale: activeButton === "mastodon" ? [1, 1.1, 1] : 1,
                  }}
                  transition={{ duration: 0.2 }}
                  className="relative z-10"
                >
                  <SiMastodon className="w-5 h-5" />
                </motion.div>
                <span className={`${plex.className} relative z-10 text-xs font-medium`}>{t('services.mastodon.title')}</span>
                <ChevronDown className="w-4 h-4 relative z-10" />
              </motion.button>
            ) : (
              <motion.div
                key="mastodon-menu"
                variants={containerVariants}
                initial="hidden"
                animate="visible"
                exit="exit"
                className="space-y-2"
              >
                <motion.button
                  variants={itemVariants}
                  whileHover={{ scale: 1.01, y: -2 }}
                  whileTap={{ scale: 0.99 }}
                  onClick={() => handleSignIn("mastodon-piaille")}
                  className="w-full flex items-center justify-center gap-3 px-4 py-4 
                           bg-gradient-to-br from-purple-500/80 to-purple-600/80 rounded-xl
                           hover:from-purple-500 hover:to-purple-600
                           transition-all duration-300 shadow-md hover:shadow-lg hover:shadow-purple-500/20
                           backdrop-blur-sm relative overflow-hidden group"
                >
                  <div className="absolute inset-0 bg-gradient-to-br from-purple-400/20 to-transparent opacity-0 group-hover:opacity-100 transition-opacity duration-300" />
                  <SiMastodon className="w-5 h-5 relative z-10" />
                  <span className={`${plex.className} relative z-10 text-xs font-medium`}>{t('services.mastodon.instances.piaille')}</span>
                </motion.button>

                <motion.button
                  variants={itemVariants}
                  whileHover={{ scale: 1.01, y: -2 }}
                  whileTap={{ scale: 0.99 }}
                  onClick={() => handleSignIn("mastodon")}
                  className="w-full flex items-center justify-center gap-3 px-4 py-4 
                           bg-gradient-to-br from-purple-500/80 to-purple-600/80 rounded-xl
                           hover:from-purple-500 hover:to-purple-600
                           transition-all duration-300 shadow-md hover:shadow-lg hover:shadow-purple-500/20
                           backdrop-blur-sm relative overflow-hidden group"
                >
                  <div className="absolute inset-0 bg-gradient-to-br from-purple-400/20 to-transparent opacity-0 group-hover:opacity-100 transition-opacity duration-300" />
                  <SiMastodon className="w-5 h-5 relative z-10" />
                  <span className={`${plex.className} relative z-10 text-xs font-medium`}>{t('services.mastodon.instances.mastodon')}</span>
                </motion.button>

                <motion.button
                  variants={itemVariants}
                  whileHover={{ scale: 1.01, y: -2 }}
                  whileTap={{ scale: 0.99 }}
                  onClick={() => setShowMastodonMenu(false)}
                  className="w-full flex items-center justify-center gap-3 px-4 py-2 
                           bg-gradient-to-br from-gray-500/80 to-gray-600/80 rounded-xl
                           hover:from-gray-500 hover:to-gray-600
                           transition-all duration-300 shadow-md hover:shadow-lg hover:shadow-gray-500/20
                           backdrop-blur-sm relative overflow-hidden group"
                >
                  <ChevronDown className="w-4 h-4 rotate-180" />
                </motion.button>
              </motion.div>
            )}
          </AnimatePresence>
        </div>
      )}

      <AnimatePresence>
        {showBlueSkyForm && (
          <BlueSkyLogin
            onClose={() => setShowBlueSkyForm(false)}
            onLoadingChange={onLoadingChange}
          />
        )}
      </AnimatePresence>
    </motion.div>
=======
  const renderServiceButton = (service: string, icon: string, label: string) => (
    <motion.button
      variants={itemVariants}
      initial="hidden"
      animate="visible"
      whileHover={{ scale: 1.05 }}
      whileTap={{ scale: 0.95 }}
      onClick={() => {
        if (service === 'twitter') {
          handleTwitterSignIn()
        } else {
          setSelectedService(selectedService === service ? null : service)
        }
      }}
      disabled={isLoading}
      className="w-full flex text-left justify-between px-8 py-4 bg-white rounded-full text-black font-medium hover:bg-gray-50 transition-colors relative overflow-hidden group"
    >
      <div className="flex gap-3 text-left items-start">
        <Image src={icon} alt={service} width={24} height={24} />
        <span>{label}</span>
      </div>
      <span className="text-gray-400 group-hover:text-black transition-colors">›</span>
    </motion.button>
  )

  return (
    <div className="flex flex-col justify-evenly gap-3 h-full">
      {!connectedServices.twitter && (
        <>
          {renderServiceButton('twitter', twitterIcon, t('connectedDashboard.twitter'))}
        </>
      )}

      {!connectedServices.bluesky && (
        <>
          {renderServiceButton('bluesky', blueskyIcon, t('connectedDashboard.bluesky'))}
          <AnimatePresence>
            {selectedService === 'bluesky' && (
              <motion.div
                initial={{ opacity: 0, height: 0 }}
                animate={{ opacity: 1, height: 'auto' }}
                exit={{ opacity: 0, height: 0 }}
                className="overflow-hidden"
              >
                <div className="bg-white rounded-2xl shadow-xl text-black mt-2">
                  <BlueSkyLogin onLoginComplete={() => {
                    setSelectedService(null)
                    onLoadingChange(true)
                  }} />
                </div>
              </motion.div>
            )}
          </AnimatePresence>
        </>
      )}

      {!connectedServices.mastodon && (
        <>
          {renderServiceButton('mastodon', mastodonIcon, t('connectedDashboard.mastodon'))}
          <AnimatePresence>
            {selectedService === 'mastodon' && (
              <motion.div
                initial={{ opacity: 0, height: 0 }}
                animate={{ opacity: 1, height: 'auto' }}
                exit={{ opacity: 0, height: 0 }}
                className="overflow-hidden"
              >
                <div className="bg-white rounded-2xl shadow-xl text-black mt-2">
                  <MastodonLoginButton
                    onLoadingChange={onLoadingChange}
                    showForm={true}
                  />
                </div>
              </motion.div>
            )}
          </AnimatePresence>
        </>
      )}

    </div>
>>>>>>> 89aec3fd
  )
}
//     </div>
//   )
// }<|MERGE_RESOLUTION|>--- conflicted
+++ resolved
@@ -6,15 +6,10 @@
 import { useTranslations } from 'next-intl'
 import { Loader2, AlertCircle, Lock, User, ChevronDown, Plus } from 'lucide-react'
 import { plex } from "@/app/fonts/plex"
-<<<<<<< HEAD
-import { CheckCircle, ChevronDown } from 'lucide-react'
-import { useTranslations } from 'next-intl'
-=======
 import { BskyAgent } from '@atproto/api'
 import Image from 'next/image'
 import BlueSkyLogin from './BlueSkyLogin'
 import MastodonLoginButton from './MastodonLoginButton'
->>>>>>> 89aec3fd
 
 import mastodonIcon from '../../../public/newSVG/masto.svg'
 import blueskyIcon from '../../../public/newSVG/BS.svg'
@@ -49,12 +44,6 @@
   onLoadingChange,
   mastodonInstances
 }: DashboardLoginButtonsProps) {
-<<<<<<< HEAD
-  const [showBlueSkyForm, setShowBlueSkyForm] = useState(false)
-  const [activeButton, setActiveButton] = useState<string | null>(null)
-  const [showMastodonMenu, setShowMastodonMenu] = useState(false)
-  const t = useTranslations('dashboardLoginButtons')
-=======
   const [isLoading, setIsLoading] = useState(false)
   const [selectedService, setSelectedService] = useState<string | null>(null)
   const [error, setError] = useState<string | null>(null)
@@ -64,41 +53,10 @@
 
   const identifierRef = useRef<HTMLInputElement>(null)
   const passwordRef = useRef<HTMLInputElement>(null)
->>>>>>> 89aec3fd
 
   const handleTwitterSignIn = async () => {
     setIsLoading(true)
     onLoadingChange(true)
-<<<<<<< HEAD
-    await signIn(provider, {
-      callbackUrl: '/dashboard?linking=true'
-    })
-  }
-
-  if (!hasUploadedArchive) {
-    return (
-      <motion.button
-        variants={itemVariants}
-        initial="hidden"
-        animate="visible"
-        whileHover={{ scale: 1.01, y: -2 }}
-        whileTap={{ scale: 0.99 }}
-        onClick={() => window.location.href = '/upload'}
-        className="w-full flex items-center justify-center gap-3 px-6 py-4 
-                 bg-gradient-to-br from-blue-500/90 to-blue-600/90 rounded-2xl
-                 hover:from-blue-500 hover:to-blue-600
-                 transition-all duration-300 shadow-lg hover:shadow-xl hover:shadow-blue-500/20
-                 backdrop-blur-sm text-lg relative overflow-hidden group"
-      >
-        <div className="absolute inset-0 bg-gradient-to-br from-blue-400/20 to-transparent opacity-0 group-hover:opacity-100 transition-opacity duration-300" />
-        <CheckCircle className="w-6 h-6 relative z-10" />
-        <span className={`${plex.className} relative z-10`}>
-          {t('importTwitter')}
-        </span>
-      </motion.button>
-    )
-  }
-=======
     try {
       await signIn('twitter', { callbackUrl: '/dashboard' })
     } catch (error) {
@@ -113,7 +71,6 @@
       setError(t('services.mastodon.error.missing_instance'))
       return
     }
->>>>>>> 89aec3fd
 
     setIsLoading(true)
     onLoadingChange(true)
@@ -129,174 +86,6 @@
     onLoadingChange(false)
   }
 
-<<<<<<< HEAD
-  return (
-    <motion.div
-      variants={containerVariants}
-      initial="hidden"
-      animate="visible"
-      exit="exit"
-      className="space-y-3"
-    >
-      {!connectedServices.twitter && (
-        <motion.button
-          variants={itemVariants}
-          whileHover={{ scale: 1.01, y: -2 }}
-          whileTap={{ scale: 0.99 }}
-          onClick={() => handleSignIn("twitter")}
-          onMouseEnter={() => setActiveButton("twitter")}
-          onMouseLeave={() => setActiveButton(null)}
-          className="w-full flex items-center justify-center gap-3 px-4 py-4 
-                   bg-gradient-to-br from-blue-500/80 to-blue-600/80 rounded-xl
-                   hover:from-blue-500 hover:to-blue-600
-                   transition-all duration-300 shadow-md hover:shadow-lg hover:shadow-blue-500/20
-                   backdrop-blur-sm relative overflow-hidden group"
-        >
-          <div className="absolute inset-0 bg-gradient-to-br from-blue-400/20 to-transparent opacity-0 group-hover:opacity-100 transition-opacity duration-300" />
-          <motion.div
-            animate={{
-              scale: activeButton === "twitter" ? [1, 1.1, 1] : 1,
-            }}
-            transition={{ duration: 0.2 }}
-            className="relative z-10"
-          >
-            <svg className="w-5 h-5" fill="currentColor" viewBox="0 0 24 24">
-              <path d="M23.953 4.57a10 10 0 01-2.825.775 4.958 4.958 0 002.163-2.723c-.951.555-2.005.959-3.127 1.184a4.92 4.92 0 00-8.384 4.482C7.69 8.095 4.067 6.13 1.64 3.162a4.822 4.822 0 00-.666 2.475c0 1.71.87 3.213 2.188 4.096a4.904 4.904 0 01-2.228-.616v.06a4.923 4.923 0 003.946 4.827 4.996 4.996 0 01-2.212.085 4.936 4.936 0 004.604 3.417 9.867 9.867 0 01-6.102 2.105c-.39 0-.779-.023-1.17-.067a13.995 13.995 0 007.557 2.209c9.053 0 13.998-7.496 13.998-13.985 0-.21 0-.42-.015-.63A9.935 9.935 0 0024 4.59z" />
-            </svg>
-          </motion.div>
-          <span className={`${plex.className} relative z-10 text-xs font-medium`}>{t('services.twitter')}</span>
-        </motion.button>
-      )}
-
-      {!connectedServices.bluesky && (
-        <motion.button
-          variants={itemVariants}
-          whileHover={{ scale: 1.01, y: -2 }}
-          whileTap={{ scale: 0.99 }}
-          onClick={() => setShowBlueSkyForm(true)}
-          onMouseEnter={() => setActiveButton("bluesky")}
-          onMouseLeave={() => setActiveButton(null)}
-          className="w-full flex items-center justify-center gap-3 px-4 py-4 
-                   bg-gradient-to-br from-sky-500/80 to-sky-600/80 rounded-xl
-                   hover:from-sky-500 hover:to-sky-600
-                   transition-all duration-300 shadow-md hover:shadow-lg hover:shadow-sky-500/20
-                   backdrop-blur-sm relative overflow-hidden group"
-        >
-          <div className="absolute inset-0 bg-gradient-to-br from-sky-400/20 to-transparent opacity-0 group-hover:opacity-100 transition-opacity duration-300" />
-          <motion.div
-            animate={{
-              scale: activeButton === "bluesky" ? [1, 1.1, 1] : 1,
-            }}
-            transition={{ duration: 0.2 }}
-            className="relative z-10"
-          >
-            <SiBluesky className="w-5 h-5" />
-          </motion.div>
-          <span className={`${plex.className} relative z-10 text-xs font-medium`}>{t('services.bluesky')}</span>
-        </motion.button>
-      )}
-
-      {!connectedServices.mastodon && (
-        <div className="relative w-full">
-          <AnimatePresence mode="wait">
-            {!showMastodonMenu ? (
-              <motion.button
-                key="mastodon-main"
-                variants={itemVariants}
-                whileHover={{ scale: 1.01, y: -2 }}
-                whileTap={{ scale: 0.99 }}
-                onClick={() => setShowMastodonMenu(true)}
-                onMouseEnter={() => setActiveButton("mastodon")}
-                onMouseLeave={() => setActiveButton(null)}
-                className="w-full flex items-center justify-center gap-3 px-4 py-4 
-                         bg-gradient-to-br from-purple-500/80 to-purple-600/80 rounded-xl
-                         hover:from-purple-500 hover:to-purple-600
-                         transition-all duration-300 shadow-md hover:shadow-lg hover:shadow-purple-500/20
-                         backdrop-blur-sm relative overflow-hidden group"
-              >
-                <div className="absolute inset-0 bg-gradient-to-br from-purple-400/20 to-transparent opacity-0 group-hover:opacity-100 transition-opacity duration-300" />
-                <motion.div
-                  animate={{
-                    scale: activeButton === "mastodon" ? [1, 1.1, 1] : 1,
-                  }}
-                  transition={{ duration: 0.2 }}
-                  className="relative z-10"
-                >
-                  <SiMastodon className="w-5 h-5" />
-                </motion.div>
-                <span className={`${plex.className} relative z-10 text-xs font-medium`}>{t('services.mastodon.title')}</span>
-                <ChevronDown className="w-4 h-4 relative z-10" />
-              </motion.button>
-            ) : (
-              <motion.div
-                key="mastodon-menu"
-                variants={containerVariants}
-                initial="hidden"
-                animate="visible"
-                exit="exit"
-                className="space-y-2"
-              >
-                <motion.button
-                  variants={itemVariants}
-                  whileHover={{ scale: 1.01, y: -2 }}
-                  whileTap={{ scale: 0.99 }}
-                  onClick={() => handleSignIn("mastodon-piaille")}
-                  className="w-full flex items-center justify-center gap-3 px-4 py-4 
-                           bg-gradient-to-br from-purple-500/80 to-purple-600/80 rounded-xl
-                           hover:from-purple-500 hover:to-purple-600
-                           transition-all duration-300 shadow-md hover:shadow-lg hover:shadow-purple-500/20
-                           backdrop-blur-sm relative overflow-hidden group"
-                >
-                  <div className="absolute inset-0 bg-gradient-to-br from-purple-400/20 to-transparent opacity-0 group-hover:opacity-100 transition-opacity duration-300" />
-                  <SiMastodon className="w-5 h-5 relative z-10" />
-                  <span className={`${plex.className} relative z-10 text-xs font-medium`}>{t('services.mastodon.instances.piaille')}</span>
-                </motion.button>
-
-                <motion.button
-                  variants={itemVariants}
-                  whileHover={{ scale: 1.01, y: -2 }}
-                  whileTap={{ scale: 0.99 }}
-                  onClick={() => handleSignIn("mastodon")}
-                  className="w-full flex items-center justify-center gap-3 px-4 py-4 
-                           bg-gradient-to-br from-purple-500/80 to-purple-600/80 rounded-xl
-                           hover:from-purple-500 hover:to-purple-600
-                           transition-all duration-300 shadow-md hover:shadow-lg hover:shadow-purple-500/20
-                           backdrop-blur-sm relative overflow-hidden group"
-                >
-                  <div className="absolute inset-0 bg-gradient-to-br from-purple-400/20 to-transparent opacity-0 group-hover:opacity-100 transition-opacity duration-300" />
-                  <SiMastodon className="w-5 h-5 relative z-10" />
-                  <span className={`${plex.className} relative z-10 text-xs font-medium`}>{t('services.mastodon.instances.mastodon')}</span>
-                </motion.button>
-
-                <motion.button
-                  variants={itemVariants}
-                  whileHover={{ scale: 1.01, y: -2 }}
-                  whileTap={{ scale: 0.99 }}
-                  onClick={() => setShowMastodonMenu(false)}
-                  className="w-full flex items-center justify-center gap-3 px-4 py-2 
-                           bg-gradient-to-br from-gray-500/80 to-gray-600/80 rounded-xl
-                           hover:from-gray-500 hover:to-gray-600
-                           transition-all duration-300 shadow-md hover:shadow-lg hover:shadow-gray-500/20
-                           backdrop-blur-sm relative overflow-hidden group"
-                >
-                  <ChevronDown className="w-4 h-4 rotate-180" />
-                </motion.button>
-              </motion.div>
-            )}
-          </AnimatePresence>
-        </div>
-      )}
-
-      <AnimatePresence>
-        {showBlueSkyForm && (
-          <BlueSkyLogin
-            onClose={() => setShowBlueSkyForm(false)}
-            onLoadingChange={onLoadingChange}
-          />
-        )}
-      </AnimatePresence>
-    </motion.div>
-=======
   const renderServiceButton = (service: string, icon: string, label: string) => (
     <motion.button
       variants={itemVariants}
@@ -377,9 +166,5 @@
       )}
 
     </div>
->>>>>>> 89aec3fd
   )
-}
-//     </div>
-//   )
-// }+}