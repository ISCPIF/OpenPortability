'use client';

import { useTranslations } from 'next-intl'
<<<<<<< HEAD
=======
import { useRouter } from 'next/navigation';
>>>>>>> 89aec3fd

interface ErrorModalProps {
  isOpen: boolean;
  message: string;
  onClose: () => void;
  showExtractInstructions?: boolean;  // Nouvelle prop
}

<<<<<<< HEAD
export default function ErrorModal({ isOpen, message, onClose }: ErrorModalProps) {
  const t = useTranslations('errorModal')
  
  if (!isOpen || !message) return null;
=======
export default function ErrorModal({ isOpen, message, onClose, showExtractInstructions = false }: ErrorModalProps) {
  const t = useTranslations('errorModal');
  const router = useRouter();
  
  if (!isOpen || !message) return null;

  const handleClose = () => {
    onClose();
    router.refresh();
  };
>>>>>>> 89aec3fd

  return (
    <div className="fixed inset-0 bg-black/50 backdrop-blur-sm flex items-center justify-center z-50">
      <div className="bg-gray-900 border border-gray-800 rounded-xl p-8 max-w-3xl mx-4 relative">
        <button
          onClick={handleClose}
          className="absolute top-4 right-4 text-gray-400 hover:text-white"
        >
          <svg
            className="w-6 h-6"
            fill="none"
            stroke="currentColor"
            viewBox="0 0 24 24"
          >
            <path
              strokeLinecap="round"
              strokeLinejoin="round"
              strokeWidth={2}
              d="M6 18L18 6M6 6l12 12"
            />
          </svg>
        </button>

        <div className="flex items-center gap-3 mb-4">
          <svg 
            className="w-8 h-8 text-red-500"
            fill="none" 
            strokeWidth="1.5" 
            stroke="currentColor" 
            viewBox="0 0 24 24"
          >
            <path strokeLinecap="round" strokeLinejoin="round" d="M12 9v3.75m9-.75a9 9 0 11-18 0 9 9 0 0118 0zm-9 3.75h.008v.008H12v-.008z" />
          </svg>
          <h3 className="text-xl font-semibold text-white">
            {t('title')}
          </h3>
        </div>

<<<<<<< HEAD
        <p className="text-gray-300 mb-6">
          {message}
        </p>

        <div className="flex justify-end">
          <button
            onClick={onClose}
=======
        <p className="text-gray-300 mb-6">{message}</p>

        {showExtractInstructions && (
          <div className="space-y-6">
            <div className="aspect-video w-full">
              <iframe
                className="w-full h-full rounded-lg"
                src="https://www.youtube.com/embed/zN5JRZOgMY8"
                title="Comment télécharger votre archive Twitter"
                allow="accelerometer; autoplay; clipboard-write; encrypted-media; gyroscope; picture-in-picture"
                allowFullScreen
              />
            </div>

            <div className="bg-gray-800 rounded-lg p-6">
              <h4 className="text-lg font-semibold text-white mb-4">
                {t('extractArchive.title')}
              </h4>
              
              <div className="space-y-4">
                <div>
                  <h5 className="text-white font-medium mb-2">{t('extractArchive.windows')} :</h5>
                  <ol className="text-gray-300 list-decimal list-inside">
                    <li>{t('extractArchive.steps.windows.step1')}</li>
                    <li>{t('extractArchive.steps.windows.step2')}</li>
                    <li>{t('extractArchive.steps.windows.step3')}</li>
                    <li>{t('extractArchive.steps.windows.step4')}</li>
                  </ol>
                </div>

                <div>
                  <h5 className="text-white font-medium mb-2">{t('extractArchive.mac')} :</h5>
                  <ol className="text-gray-300 list-decimal list-inside">
                    <li>{t('extractArchive.steps.mac.step1')}</li>
                    <li>{t('extractArchive.steps.mac.step2')}</li>
                  </ol>
                </div>

                <div>
                  <h5 className="text-white font-medium mb-2">{t('extractArchive.linux')} :</h5>
                  <ol className="text-gray-300 list-decimal list-inside">
                    <li>{t('extractArchive.steps.linux.step1')}</li>
                    <li>{t('extractArchive.steps.linux.step2')}</li>
                    <li>{t('extractArchive.steps.linux.step3')}</li>
                  </ol>
                </div>
              </div>
            </div>
          </div>
        )}

        <div className="mt-6 flex justify-end">
          <button
            onClick={handleClose}
>>>>>>> 89aec3fd
            className="px-4 py-2 bg-gray-800 text-white rounded-lg hover:bg-gray-700 transition-colors"
          >
            {t('close')}
          </button>
        </div>
      </div>
    </div>
  );
}<|MERGE_RESOLUTION|>--- conflicted
+++ resolved
@@ -1,10 +1,7 @@
 'use client';
 
 import { useTranslations } from 'next-intl'
-<<<<<<< HEAD
-=======
 import { useRouter } from 'next/navigation';
->>>>>>> 89aec3fd
 
 interface ErrorModalProps {
   isOpen: boolean;
@@ -13,12 +10,6 @@
   showExtractInstructions?: boolean;  // Nouvelle prop
 }
 
-<<<<<<< HEAD
-export default function ErrorModal({ isOpen, message, onClose }: ErrorModalProps) {
-  const t = useTranslations('errorModal')
-  
-  if (!isOpen || !message) return null;
-=======
 export default function ErrorModal({ isOpen, message, onClose, showExtractInstructions = false }: ErrorModalProps) {
   const t = useTranslations('errorModal');
   const router = useRouter();
@@ -29,7 +20,6 @@
     onClose();
     router.refresh();
   };
->>>>>>> 89aec3fd
 
   return (
     <div className="fixed inset-0 bg-black/50 backdrop-blur-sm flex items-center justify-center z-50">
@@ -68,15 +58,6 @@
           </h3>
         </div>
 
-<<<<<<< HEAD
-        <p className="text-gray-300 mb-6">
-          {message}
-        </p>
-
-        <div className="flex justify-end">
-          <button
-            onClick={onClose}
-=======
         <p className="text-gray-300 mb-6">{message}</p>
 
         {showExtractInstructions && (
@@ -131,7 +112,6 @@
         <div className="mt-6 flex justify-end">
           <button
             onClick={handleClose}
->>>>>>> 89aec3fd
             className="px-4 py-2 bg-gray-800 text-white rounded-lg hover:bg-gray-700 transition-colors"
           >
             {t('close')}
