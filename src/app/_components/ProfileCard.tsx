--- conflicted
+++ resolved
@@ -2,12 +2,7 @@
 
 import { useSession } from 'next-auth/react'
 import Image from 'next/image'
-<<<<<<< HEAD
-import { FaTwitter, FaMastodon } from 'react-icons/fa'
-import { SiBluesky } from "react-icons/si"
-=======
 import { FaBluesky, FaXTwitter, FaMastodon } from 'react-icons/fa6'
->>>>>>> 89aec3fd
 import { IoUnlinkOutline } from "react-icons/io5"
 import { useState } from 'react'
 import { useTranslations } from 'next-intl'
@@ -80,19 +75,11 @@
 
       const data = await response.json()
       if (!response.ok) {
-<<<<<<< HEAD
-        const errorMessage = data.code === 'LAST_ACCOUNT' 
-          ? t('errors.lastAccount')
-          : data.code === 'NOT_LINKED'
-          ? t('errors.notLinked', { provider: t(`providers.${type}`) })
-          : data.error
-=======
         const errorMessage = data.code === 'LAST_ACCOUNT'
           ? t('errors.lastAccount')
           : data.code === 'NOT_LINKED'
             ? t('errors.notLinked', { provider: t(`providers.${type}`) })
             : data.error
->>>>>>> 89aec3fd
 
         throw new Error(errorMessage)
       }
@@ -106,10 +93,6 @@
       setIsUnlinking(false)
     }
   }
-<<<<<<< HEAD
-
-=======
->>>>>>> 89aec3fd
   return (
     <div className="group">
       <div className="flex items-center gap-3 p-3 bg-gradient-to-r from-black/40 to-black/20 backdrop-blur-md rounded-lg border border-white/10 hover:border-white/20 transition-all duration-300">
