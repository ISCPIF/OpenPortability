--- conflicted
+++ resolved
@@ -1,70 +1,18 @@
 import { NextResponse } from 'next/server';
 import { auth } from "@/app/auth";
-<<<<<<< HEAD
-
-// console.log(' Initializing Supabase client with URL:', process.env.NEXT_PUBLIC_SUPABASE_URL);
-
-const supabase = createClient(
-  process.env.NEXT_PUBLIC_SUPABASE_URL!,
-  process.env.SUPABASE_SERVICE_ROLE_KEY!,
-  {
-    auth: {
-      autoRefreshToken: false,
-      persistSession: false
-    }
-  }
-);
-=======
 import { UserService } from '@/lib/services/userServices';
 import { UserRepository } from '@/lib/repositories/userRepository';
->>>>>>> 89aec3fd
 
 export async function POST(request: Request) {
   const session = await auth();
-<<<<<<< HEAD
-  // console.log(' Session:', {
-  //   userId: session?.user?.id,
-  //   email: session?.user?.email
-  // });
-
   if (!session?.user?.id) {
-    // console.log(' No session found');
-=======
-  if (!session?.user?.id) {
->>>>>>> 89aec3fd
     return NextResponse.json({ error: 'Unauthorized' }, { status: 401 });
   }
 
   try {
     const body = await request.json();
-<<<<<<< HEAD
-    // console.log(' Request body:', body);
-
-    // console.log(' Inserting share event into Supabase...');
-    const { error } = await supabase
-      .from('share_events')
-      .insert({
-        source_id: session.user.id,
-        platform: body.platform,
-        success: body.success,
-        shared_at: new Date().toISOString(),
-        created_at: new Date().toISOString()
-      });
-
-    if (error) {
-      console.error(' Supabase error:', {
-        code: error.code,
-        message: error.message,
-        details: error.details
-      });
-      return NextResponse.json({ error: error.message }, { status: 500 });
-    }
-
-    // console.log(' Share event recorded successfully');
-=======
     const shareService = new UserService();
     await shareService.recordShareEvent(session.user.id, body.platform, body.success);
->>>>>>> 89aec3fd
     return NextResponse.json({ success: true });
   } catch (error) {
     console.error('Share error:', error);
@@ -72,48 +20,18 @@
   }
 }
 
-<<<<<<< HEAD
-export async function GET() {
-  // console.log('🔍 Share events GET API called');
-  
-  const session = await auth();
-  // console.log('👤 Session:', {
-  //   userId: session?.user?.id,
-  //   email: session?.user?.email
-  // });
-
-  if (!session?.user?.id) {
-    // console.log('❌ No session found');
-=======
 export async function GET(request: Request) {
   const session = await auth();
   if (!session?.user?.id) {
->>>>>>> 89aec3fd
     return NextResponse.json({ error: 'Unauthorized' }, { status: 401 });
   }
 
   try {
-<<<<<<< HEAD
-    // console.log('📊 Fetching share events for user:', session.user.id);
-    const { data, error } = await supabase
-      .from('share_events')
-      .select('*')
-      .eq('source_id', session.user.id);
-
-    if (error) {
-      console.error('❌ Supabase error:', error);
-      return NextResponse.json({ error: error.message }, { status: 500 });
-    }
-
-    // console.log('✅ Share events fetched:', data);
-    return NextResponse.json({ data });
-=======
     const userRepo = new UserRepository();
     const hasShares = await userRepo.hasShareEvents(session.user.id);
 
     console.log(`User ${session.user.id} has shares: ${hasShares}`);
     return NextResponse.json({ hasShares });
->>>>>>> 89aec3fd
   } catch (error) {
     console.error('Share check error:', error);
     return NextResponse.json({ error: 'Internal Server Error' }, { status: 500 });
