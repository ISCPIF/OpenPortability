--- conflicted
+++ resolved
@@ -1,97 +1,4 @@
 import { NextResponse } from "next/server"
-<<<<<<< HEAD
-import { BskyAgent } from '@atproto/api'
-import { auth, signIn } from "@/app/auth"
-import { supabaseAdapter, BlueskyProfile } from "@/lib/supabase-adapter"
-import { cookies } from 'next/headers'
-import { encode } from 'next-auth/jwt'
-
-export async function POST(req: Request) {
-  try {
-    const { identifier, password } = await req.json();
-    const session = await auth();
-
-    // Bluesky Authentication
-    const agent = new BskyAgent({ service: 'https://bsky.social' });
-    const bskySession = await agent.login({ identifier, password });
-    const profile = await agent.getProfile({ actor: bskySession.data.handle });
-
-    let userId = session?.user?.id;
-    let user;
-
-    if (!supabaseAdapter.getUserByAccount || !supabaseAdapter.updateUser || !supabaseAdapter.createUser || !supabaseAdapter.linkAccount) {
-      throw new Error('Required adapter methods are not implemented');
-    }
-    // Check if user exists with this Bluesky ID
-    const existingUser = await supabaseAdapter.getUserByAccount({
-      provider: 'bluesky',
-      providerAccountId: bskySession.data.did
-    });
-
-    if (existingUser) {
-      // If the Bluesky account is already linked to another user
-      if (userId && existingUser.id !== userId) {
-        return NextResponse.json(
-          { 
-            success: false, 
-            error: 'This Bluesky account is already linked to another user'
-          },
-          { status: 409 }
-        );
-      }
-      // User exists, update their profile
-      userId = existingUser.id;
-      const blueskyProfile: BlueskyProfile = {
-        did: bskySession.data.did,
-        handle: bskySession.data.handle,
-        displayName: profile.data.displayName,
-        avatar: profile.data.avatar
-      };
-      user = await supabaseAdapter.updateUser(userId, {
-        provider: 'bluesky',
-        profile: blueskyProfile
-      });
-    } else if (userId) {
-      console.log(`User ${userId} is logged in but not linked to this Bluesky account`);
-      // User is logged in but not linked to this Bluesky account
-      const blueskyProfile: BlueskyProfile = {
-        did: bskySession.data.did,
-        handle: bskySession.data.handle,
-        displayName: profile.data.displayName,
-        avatar: profile.data.avatar
-      };
-      user = await supabaseAdapter.updateUser(userId, {
-        provider: 'bluesky',
-        profile: blueskyProfile
-      });
-    } else {
-      // Create new user
-      console.log('Creating new user with Bluesky data');
-      const blueskyProfile: BlueskyProfile = {
-        did: bskySession.data.did,
-        handle: bskySession.data.handle,
-        displayName: profile.data.displayName,
-        avatar: profile.data.avatar
-      };
-      user = await supabaseAdapter.createUser({
-        provider: 'bluesky',
-        profile: blueskyProfile
-      });
-      userId = user.id;
-
-      // Link account for new user
-      await supabaseAdapter.linkAccount({
-        provider: 'bluesky',
-        type: 'oauth',
-        providerAccountId: bskySession.data.did,
-        access_token: bskySession.data.accessJwt,
-        refresh_token: bskySession.data.refreshJwt,
-        userId: userId,
-        expires_at: undefined,
-        token_type: 'bearer',
-        scope: undefined,
-      });
-=======
 import { auth } from "@/app/auth"
 import { BlueskyService } from "@/lib/services/blueskyServices"
 import { BlueskyRepository } from "@/lib/repositories/blueskyRepository"
@@ -151,25 +58,12 @@
       })
       userId = user.id
       await blueskyRepository.linkBlueskyAccount(userId, authResult.data)
->>>>>>> 146273f5
     }
 
     return NextResponse.json({
       success: true,
       user: {
         id: userId,
-<<<<<<< HEAD
-        bluesky_id: bskySession.data.did,
-        bluesky_username: bskySession.data.handle,
-        bluesky_image: profile.data.avatar,
-        name: profile.data.displayName || bskySession.data.handle
-      }
-    });
-
-  } catch (error) {
-    console.error('Error in Bluesky authentication:', error);
-    return NextResponse.json({ error: 'Authentication failed' }, { status: 401 });
-=======
         bluesky_id: authResult.data.did,
         bluesky_username: authResult.data.handle,
         bluesky_image: profile.avatar,
@@ -186,7 +80,6 @@
       { success: false, error: 'Internal server error' },
       { status: 500 }
     )
->>>>>>> 146273f5
   }
 }
 
