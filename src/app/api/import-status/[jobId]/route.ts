import { NextRequest, NextResponse } from 'next/server';
import { supabase } from '@/lib/supabase'
import logger from '@/lib/log_utils';
import { withValidation } from "@/lib/validation/middleware"
import { z } from "zod"
import { redis } from '@/lib/redis'

// Schéma vide car les paramètres sont dans l'URL, pas dans le body
const EmptySchema = z.object({}).strict()

async function getImportStatus(request: NextRequest, _data: z.infer<typeof EmptySchema>, session: any) {
  try {
    // Récupérer le jobId depuis l'URL
    const jobId = request.nextUrl.pathname.split('/').pop();
    
    if (!session?.user?.id) {
      logger.logWarning('API', 'GET /api/import-status/[jobId]', 'Unauthorized access attempt');
      return NextResponse.json(
        { error: "Not authenticated" },
        { status: 401 }
      );
    }

    try {
      const redisKey = `job:${jobId}`;
      const cachedJob = await redis.get(redisKey);
      
      if (cachedJob) {
        const job = JSON.parse(cachedJob);
        
        // Vérifier que le job appartient à l'utilisateur
        if (job.user_id !== session.user.id) {
          logger.logWarning('API', 'GET /api/import-status/[jobId]', 'Job access denied', session.user.id, { jobId });
          return NextResponse.json({ error: 'Job not found' }, { status: 404 });
        }

        const stats = job.stats || {
          total: job.total_items || 0,
          progress: 0,
          followers: { total: 0, processed: 0 },
          following: { total: 0, processed: 0 },
          processed: 0
        };

<<<<<<< HEAD
        // Normalize stats to nested shape if Redis provided flat counts
        const normalizedStats = (() => {
          const s: any = stats;
          const isFlat = typeof s?.followers === 'number' || typeof s?.following === 'number';
          if (!isFlat) return s;
          return {
            total: typeof s.total === 'number' ? s.total : job.total_items || 0,
            progress: typeof s.progress === 'number' ? s.progress : 0,
            processed: typeof s.processed === 'number' ? s.processed : (typeof s.followers === 'number' && typeof s.following === 'number' ? s.followers + s.following : 0),
            followers: {
              processed: typeof s.followers === 'number' ? s.followers : 0,
              total: typeof s.followers_total === 'number' ? s.followers_total : 0
            },
            following: {
              processed: typeof s.following === 'number' ? s.following : 0,
              total: typeof s.following_total === 'number' ? s.following_total : 0
            }
          };
        })();

        // Optional Redis-only meta fields for richer frontend UX
        const phase = (job.phase as ('pending'|'nodes'|'edges'|'completed'|'failed'|undefined)) ?? 'pending';
        const phase_progress = typeof job.phase_progress === 'number' ? job.phase_progress : undefined;
        const nodes_total = typeof job.nodes_total === 'number' ? job.nodes_total : undefined;
        const nodes_processed = typeof job.nodes_processed === 'number' ? job.nodes_processed : undefined;
        const edges_total = typeof job.edges_total === 'number' ? job.edges_total : undefined;
        const edges_processed = typeof job.edges_processed === 'number' ? job.edges_processed : undefined;

        logger.logInfo('API', 'GET /api/import-status/[jobId]', 'Job status retrieved from Redis', session.user.id, {
          jobId: job.id,
          status: job.status,
          progress: `${normalizedStats.processed}/${normalizedStats.total} items`,
          totalItems: job.total_items,
          stats: normalizedStats,
          phase,
          phase_progress
=======
        logger.logInfo('API', 'GET /api/import-status/[jobId]', 'Job status retrieved from Redis', session.user.id, {
          jobId: job.id,
          status: job.status,
          progress: `${stats.processed}/${stats.total} items`,
          totalItems: job.total_items,
          stats
>>>>>>> d3b452b5
        });

        return NextResponse.json({
          id: job.id,
          status: job.status,
<<<<<<< HEAD
          progress: normalizedStats.processed,
          totalItems: job.total_items || normalizedStats.total,
          stats: normalizedStats,
          error: job.error_log,
          phase,
          phase_progress,
          nodes_total,
          nodes_processed,
          edges_total,
          edges_processed
=======
          progress: stats.processed,
          totalItems: job.total_items || stats.total,
          stats,
          error: job.error_log
>>>>>>> d3b452b5
        });
      }
    } catch (redisError) {
      logger.logWarning('API', 'GET /api/import-status/[jobId]', 'Redis unavailable, fallback to DB', session.user.id, {
        jobId,
        error: redisError instanceof Error ? redisError.message : 'Unknown Redis error'
      });
    }

    // 2. Fallback vers DB si Redis indisponible
    const { data: job, error: jobError } = await supabase
      .from('import_jobs')
      .select('*')
      .eq('id', jobId)
      .eq('user_id', session.user.id)
      .single();

    if (jobError) {
      logger.logError('API', 'GET /api/import-status/[jobId]', new Error(jobError.message), session.user.id, { 
        jobId,
        context: 'Database query error'
      });
      return NextResponse.json({ error: 'Failed to fetch job status' }, { status: 500 });
    }

    if (!job) {
      logger.logWarning('API', 'GET /api/import-status/[jobId]', 'Job not found', session.user.id, { jobId });
      return NextResponse.json({ error: 'Job not found' }, { status: 404 });
    }

    const stats = job.stats || {
      followers: 0,
      following: 0,
      total: job.total_items || 0,
      processed: 0
    };

    logger.logInfo('API', 'GET /api/import-status/[jobId]', 'Job status retrieved', session.user.id, {
      jobId: job.id,
      status: job.status,
      progress: `${stats.processed}/${stats.total} items`,
      totalItems: stats.total,
      stats
    });

    return NextResponse.json({
      jobId: job.id,
      status: job.status,
      progress: stats.processed,
      totalItems: stats.total,
      stats,
      error: job.error_log,
      // Provide a default phase when coming from DB fallback
      phase: 'pending' as const,
      phase_progress: undefined
    });

  } catch (error) {
    const userId = session?.user?.id || 'unknown';
    logger.logError('API', 'GET /api/import-status/[jobId]', error, userId, { 
      context: 'Unexpected error in import status check'
    });
    return NextResponse.json(
      { error: 'Failed to check import status' },
      { status: 500 }
    );
  }
}

// Configuration du middleware de validation
export const GET = withValidation(
  EmptySchema,
  getImportStatus,
  {
    requireAuth: true,
    applySecurityChecks: false, // Pas de données à valider dans le body
    skipRateLimit: true,
  }
)<|MERGE_RESOLUTION|>--- conflicted
+++ resolved
@@ -42,8 +42,6 @@
           processed: 0
         };
 
-<<<<<<< HEAD
-        // Normalize stats to nested shape if Redis provided flat counts
         const normalizedStats = (() => {
           const s: any = stats;
           const isFlat = typeof s?.followers === 'number' || typeof s?.following === 'number';
@@ -79,20 +77,12 @@
           stats: normalizedStats,
           phase,
           phase_progress
-=======
-        logger.logInfo('API', 'GET /api/import-status/[jobId]', 'Job status retrieved from Redis', session.user.id, {
-          jobId: job.id,
-          status: job.status,
-          progress: `${stats.processed}/${stats.total} items`,
-          totalItems: job.total_items,
-          stats
->>>>>>> d3b452b5
+
         });
 
         return NextResponse.json({
           id: job.id,
           status: job.status,
-<<<<<<< HEAD
           progress: normalizedStats.processed,
           totalItems: job.total_items || normalizedStats.total,
           stats: normalizedStats,
@@ -103,12 +93,10 @@
           nodes_processed,
           edges_total,
           edges_processed
-=======
           progress: stats.processed,
           totalItems: job.total_items || stats.total,
           stats,
           error: job.error_log
->>>>>>> d3b452b5
         });
       }
     } catch (redisError) {
