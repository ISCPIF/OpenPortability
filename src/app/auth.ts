import NextAuth from "next-auth"
import type { Profile } from "next-auth"
import { authConfig } from "./auth.config"
import type { TwitterData, MastodonProfile, BlueskyProfile } from "@/lib/supabase-adapter"
import { supabase } from "@/lib/supabase"

export type { TwitterData as TwitterProfile } from "@/lib/supabase-adapter"
export type { MastodonProfile }
export type { BlueskyProfile }


async function createMastodonApp(instance: string){
  const { data: instances } = await supabase.from("mastodon_instances").select();
  const lcInstance = instance.toLowerCase()
  let cachedAppData = instances?.find(r => r.instance.toLowerCase() == lcInstance);
  if (!cachedAppData) {
    // console.log("New instance, creating OAuth app")
    const url = `https://${lcInstance}/api/v1/apps`;
    const formData = {
      "client_name": "OpenPortability",
      "redirect_uris": `${process.env.NEXTAUTH_URL}/api/auth/callback/mastodon`,
      // TODO: limiter au strict nécessaire
      // https://docs.joinmastodon.org/api/oauth-scopes/#granular
<<<<<<< HEAD
      // Using scopes (plural) for app creation as per documentation
      // https://docs.joinmastodon.org/api/oauth-scopes/
      "scopes": "read write follow",
      "website": "https://app.beta.v2.helloquitx.com"
=======
      "scopes": "profile",
      "website": "https://openportability.org"
>>>>>>> 06db9c5d
    };
        try {
      const response = await fetch(url, {
        method: 'POST',
        body: JSON.stringify(formData),
        headers: {"Content-Type": "application/json"}
      });
      if (!response.ok) {
        throw new Error(`❌ Error while creating the Mastodon OAuth app: ${response.status}`);
      }
      // console.log(response);
      const json = await response.json();
      cachedAppData = {
        instance: lcInstance,
        client_id: json.client_id,
        client_secret: json.client_secret
      };
      // console.log(cachedAppData)
      await supabase.from("mastodon_instances").insert(cachedAppData);
    } catch (error) {
        console.error('❌ Error while creating the Mastodon OAuth app:', error);
    }
  }
  return cachedAppData
}

// https://authjs.dev/reference/nextjs#lazy-initialization
export const { auth, signIn, signOut, handlers } = NextAuth(async req => { 
  if (req?.url.includes("api/auth/signin/mastodon")) {
    const { searchParams } = new URL(req.url);
    const instance = searchParams.get('instance') || "mastodon.social";
    const res = await createMastodonApp(instance);
    const mastodonProvider = authConfig.providers.find(prov => prov.id === "mastodon");
    if (mastodonProvider) {     
      const issuer = `https://${instance}`;
      mastodonProvider.issuer = issuer;
      mastodonProvider.clientId = res.client_id;
      mastodonProvider.clientSecret = res.client_secret;
<<<<<<< HEAD
      mastodonProvider.authorization = `${issuer}/oauth/authorize?scope=read+write+follow`;
=======
      mastodonProvider.authorization = `${issuer}/oauth/authorize?scope=profile`;
>>>>>>> 06db9c5d
      mastodonProvider.token = `${issuer}/oauth/token`;
      mastodonProvider.userinfo = `${issuer}/api/v1/accounts/verify_credentials`;
    }
  }
  return authConfig;
});

// Type guards
export function isTwitterProfile(profile: any): profile is TwitterData {
    return profile && 'data' in profile;
}

export function isMastodonProfile(profile: Profile): profile is MastodonProfile {
    return profile && 'url' in profile;
}

export function isBlueskyProfile(profile: Profile): profile is BlueskyProfile {
    return profile && 'handle' in profile;
}<|MERGE_RESOLUTION|>--- conflicted
+++ resolved
@@ -21,15 +21,8 @@
       "redirect_uris": `${process.env.NEXTAUTH_URL}/api/auth/callback/mastodon`,
       // TODO: limiter au strict nécessaire
       // https://docs.joinmastodon.org/api/oauth-scopes/#granular
-<<<<<<< HEAD
-      // Using scopes (plural) for app creation as per documentation
-      // https://docs.joinmastodon.org/api/oauth-scopes/
-      "scopes": "read write follow",
-      "website": "https://app.beta.v2.helloquitx.com"
-=======
       "scopes": "profile",
       "website": "https://openportability.org"
->>>>>>> 06db9c5d
     };
         try {
       const response = await fetch(url, {
@@ -68,11 +61,7 @@
       mastodonProvider.issuer = issuer;
       mastodonProvider.clientId = res.client_id;
       mastodonProvider.clientSecret = res.client_secret;
-<<<<<<< HEAD
-      mastodonProvider.authorization = `${issuer}/oauth/authorize?scope=read+write+follow`;
-=======
       mastodonProvider.authorization = `${issuer}/oauth/authorize?scope=profile`;
->>>>>>> 06db9c5d
       mastodonProvider.token = `${issuer}/oauth/token`;
       mastodonProvider.userinfo = `${issuer}/api/v1/accounts/verify_credentials`;
     }
