import NextAuth from "next-auth"
import type { Profile } from "next-auth"
import { authConfig } from "./auth.config"
import type { TwitterData, MastodonProfile, BlueskyProfile } from "@/lib/supabase-adapter"
<<<<<<< HEAD
=======
import { supabase } from "@/lib/supabase"
>>>>>>> 146273f5

export type { TwitterData as TwitterProfile } from "@/lib/supabase-adapter"
export type { MastodonProfile }
export type { BlueskyProfile }

<<<<<<< HEAD
export const { auth, signIn, signOut, handlers } = NextAuth(authConfig)

=======

async function createMastodonApp(instance: string){
  const { data: instances } = await supabase.from("mastodon_instances").select();
  const lcInstance = instance.toLowerCase()
  let cachedAppData = instances?.find(r => r.instance.toLowerCase() == lcInstance);
  if (!cachedAppData) {
    console.log("New instance, creating OAuth app")
    const url = `https://${lcInstance}/api/v1/apps`;
    const formData = {
      "client_name": "OpenPortability",
      "redirect_uris": `${process.env.NEXTAUTH_URL}/api/auth/callback/mastodon`,
      // TODO: limiter au strict nécessaire
      // https://docs.joinmastodon.org/api/oauth-scopes/#granular
      "scopes": "read write:follows",
      "website": "https://app.beta.v2.helloquitx.com"
    };
        try {
      const response = await fetch(url, {
        method: 'POST',
        body: JSON.stringify(formData),
        headers: {"Content-Type": "application/json"}
      });
      if (!response.ok) {
        throw new Error(`❌ Error while creating the Mastodon OAuth app: ${response.status}`);
      }
      // console.log(response);
      const json = await response.json();
      cachedAppData = {
        instance: lcInstance,
        client_id: json.client_id,
        client_secret: json.client_secret
      };
      // console.log(cachedAppData)
      await supabase.from("mastodon_instances").insert(cachedAppData);
    } catch (error) {
        console.error('❌ Error while creating the Mastodon OAuth app:', error);
    }
  }
  return cachedAppData
}

// https://authjs.dev/reference/nextjs#lazy-initialization
export const { auth, signIn, signOut, handlers } = NextAuth(async req => { 
  if (req?.url.includes("api/auth/signin/mastodon")) {
    const { searchParams } = new URL(req.url);
    const instance = searchParams.get('instance') || "mastodon.social";
    const res = await createMastodonApp(instance);
    const mastodonProvider = authConfig.providers.find(prov => prov.id === "mastodon");
    if (mastodonProvider) {     
      const issuer = `https://${instance}`;
      mastodonProvider.issuer = issuer;
      mastodonProvider.clientId = res.client_id;
      mastodonProvider.clientSecret = res.client_secret;
      const authParams = new URLSearchParams({
        scope: "read write:follows",
        force_login: "true",
      });
      mastodonProvider.authorization = `${issuer}/oauth/authorize?${authParams.toString()}`;
      mastodonProvider.token = `${issuer}/oauth/token`;
      mastodonProvider.userinfo = `${issuer}/api/v1/accounts/verify_credentials`;
    }
  }
  return authConfig;
});

>>>>>>> 146273f5
// Type guards
export function isTwitterProfile(profile: any): profile is TwitterData {
    return profile && 'data' in profile;
}

export function isMastodonProfile(profile: Profile): profile is MastodonProfile {
    return profile && 'url' in profile;
}

export function isBlueskyProfile(profile: Profile): profile is BlueskyProfile {
    return profile && 'handle' in profile;
}<|MERGE_RESOLUTION|>--- conflicted
+++ resolved
@@ -2,19 +2,12 @@
 import type { Profile } from "next-auth"
 import { authConfig } from "./auth.config"
 import type { TwitterData, MastodonProfile, BlueskyProfile } from "@/lib/supabase-adapter"
-<<<<<<< HEAD
-=======
 import { supabase } from "@/lib/supabase"
->>>>>>> 146273f5
 
 export type { TwitterData as TwitterProfile } from "@/lib/supabase-adapter"
 export type { MastodonProfile }
 export type { BlueskyProfile }
 
-<<<<<<< HEAD
-export const { auth, signIn, signOut, handlers } = NextAuth(authConfig)
-
-=======
 
 async function createMastodonApp(instance: string){
   const { data: instances } = await supabase.from("mastodon_instances").select();
@@ -80,7 +73,6 @@
   return authConfig;
 });
 
->>>>>>> 146273f5
 // Type guards
 export function isTwitterProfile(profile: any): profile is TwitterData {
     return profile && 'data' in profile;
