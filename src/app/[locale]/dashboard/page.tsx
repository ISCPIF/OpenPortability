--- conflicted
+++ resolved
@@ -79,12 +79,8 @@
           <LoginSea />
         </div>
 
-<<<<<<< HEAD
-          {/* Section d'onboarding */}
-=======
         <div className="relative w-full">
           <div className="max-w-3xl mx-auto px-4 sm:px-6 lg:px-8">
->>>>>>> da158d79
           <div className="flex justify-center items-center w-full sm:-mt-16 md:-mt-24">
             <div className="w-full backdrop-blur-xs rounded-2xl">
               <OnboardingSection 
@@ -93,22 +89,6 @@
                 setIsLoading={setIsLoading}
               />
             </div>
-<<<<<<< HEAD
-          </div>
-
-          <div className="mt-2">
-                  <DashboardLoginButtons
-                    connectedServices={{
-                      twitter: !!session?.user?.twitter_username,
-                      bluesky: !!session?.user?.bluesky_username,
-                      mastodon: !!session?.user?.mastodon_username
-                    }}
-                    hasUploadedArchive={true}
-                    onLoadingChange={setIsLoading}
-                    mastodonInstances={mastodonInstances}
-                  />
-=======
->>>>>>> da158d79
           </div>
 
             <div className="mt-2">
