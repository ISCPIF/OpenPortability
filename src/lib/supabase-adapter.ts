import { createClient } from "@supabase/supabase-js"
import { authClient } from "@/lib/supabase"
import type {
  Adapter,
  AdapterUser,
  AdapterAccount,
  AdapterSession,
  VerificationToken
} from "next-auth/adapters"
import type { Profile } from "next-auth"
<<<<<<< HEAD
=======
import { encrypt, decrypt } from './encryption';
import { auth } from '@/app/auth';
>>>>>>> 89aec3fd

export interface CustomAdapterUser extends Omit<AdapterUser, 'image'> {
  has_onboarded: boolean
  hqx_newsletter: boolean
  oep_accepted: boolean
<<<<<<< HEAD
=======
  have_seen_newsletter: boolean
  research_accepted: boolean
  automatic_reconnect: boolean
>>>>>>> 89aec3fd
  twitter_id?: string | null
  twitter_username?: string | null
  twitter_image?: string | null
  bluesky_id?: string | null
  bluesky_username?: string | null
  bluesky_image?: string | null
  mastodon_id?: string | null
  mastodon_username?: string | null
  mastodon_image?: string | null
  mastodon_instance?: string | null
}

export interface TwitterData extends Profile {
  data: {
    id: string
    name: string
    username: string
    profile_image_url: string
  }
}

export interface MastodonProfile extends Profile {
  id: string
  username: string
  display_name: string
  avatar: string
  url: string
}

export interface BlueskyProfile extends Profile {
  did?: string
  id?: string
  handle?: string
  username?: string
  displayName?: string
  name?: string
  avatar?: string
  identifier?: string
}
<<<<<<< HEAD

export type ProviderProfile = TwitterData | MastodonProfile | BlueskyProfile

export class UnlinkError extends Error {
  constructor(
    message: string,
    public code: 'LAST_ACCOUNT' | 'NOT_FOUND' | 'NOT_LINKED' | 'DATABASE_ERROR',
    public status: number = 400
  ) {
    super(message)
    this.name = 'UnlinkError'
  }
}

// Create Supabase clients
const authClient = createClient(
  process.env.NEXT_PUBLIC_SUPABASE_URL!,
  process.env.SUPABASE_SERVICE_ROLE_KEY!,
  {
    auth: {
      autoRefreshToken: false,
      persistSession: false
    },
    db: {
      schema: "next-auth"
    }
  }
)

=======

export type ProviderProfile = TwitterData | MastodonProfile | BlueskyProfile

export class UnlinkError extends Error {
  constructor(
    message: string,
    public code: 'LAST_ACCOUNT' | 'NOT_FOUND' | 'NOT_LINKED' | 'DATABASE_ERROR',
    public status: number = 400
  ) {
    super(message)
    this.name = 'UnlinkError'
  }
}


>>>>>>> 89aec3fd
export async function createUser(user: Partial<AdapterUser>): Promise<CustomAdapterUser>;
export async function createUser(
  userData: Partial<AdapterUser> | (Partial<CustomAdapterUser> & {
    provider?: 'twitter' | 'bluesky' | 'mastodon',
    profile?: ProviderProfile
  })
): Promise<CustomAdapterUser> {
  console.log("\n=== [Adapter] Starting user creation ===")
  console.log("→ Input user data:", JSON.stringify(userData, null, 2))

<<<<<<< HEAD
  // Type guard for provider data
  if ('provider' in userData && userData.provider && 'profile' in userData) {
    const provider = userData.provider
    const profile = userData.profile


const providerIdField = `${provider}_id` as keyof CustomAdapterUser
    const providerId = provider === 'twitter' 
      ? (profile as TwitterData).data.id
      : provider === 'mastodon'
      ? (profile as MastodonProfile).id
      : (userData as any).bluesky_id || (userData as any).did // Try both fields

    console.log('Looking for existing user with provider ID:', providerId)
    const { data: existingUser } = await authClient
      .from('users')
      .select('*')
      .eq(providerIdField, providerId)
      .single()

    if (existingUser) {
      console.log(`→ Found existing user with ${provider} ID:`, existingUser.id)
      return existingUser as CustomAdapterUser
    }

 // Créer les données utilisateur selon le provider
    const userToCreate: Partial<CustomAdapterUser> = {
      name: provider === 'twitter' 
        ? (profile as TwitterData).data.name
        : provider === 'mastodon'
        ? (profile as MastodonProfile).display_name
        : (userData as BlueskyProfile).displayName || (userData as BlueskyProfile).name,
      has_onboarded: false,
      hqx_newsletter: false,
      oep_accepted: false,
      email: undefined
    }

=======

  if ('provider' in userData && 
    'profile' in userData && 
    userData.provider === 'mastodon' && 
    userData.profile) {

      //getUserbyAccount renvoie null si provider === 'mastodon'
      //pour eviter de reattacher un account avec uniquement un user_id
      // on verifier ici si l'association mastodon_id@mastodon_instance existe

      console.log("Looking for existing user with Mastodon ID and instance")
    const mastodonProfile = userData.profile as MastodonProfile
    const instance = new URL(mastodonProfile.url).origin

    console.log("Instance:", instance)
    console.log("Mastodon ID:", mastodonProfile.id)

    // Vérifier si un utilisateur existe déjà avec cet ID et cette instance
    const { data: existingUser, error } = await authClient
      .from('users')
      .select('*')
      .eq('mastodon_id', mastodonProfile.id)
      .eq('mastodon_instance', instance)
      .single()

    if (existingUser) {
      console.log("Found existing user with same Mastodon ID and instance")
      return {
        id: existingUser.id,
        name: existingUser.name || null,
        email: "none",
        emailVerified: null,
        // image: existingUser.image || null,
        has_onboarded: existingUser.has_onboarded,
        hqx_newsletter: existingUser.hqx_newsletter,
        oep_accepted: existingUser.oep_accepted,
        have_seen_newsletter: existingUser.have_seen_newsletter,
        research_accepted: existingUser.research_accepted,
        twitter_id: existingUser.twitter_id,
        twitter_username: existingUser.twitter_username,
        twitter_image: existingUser.twitter_image,
        bluesky_id: existingUser.bluesky_id,
        bluesky_username: existingUser.bluesky_username,
        bluesky_image: existingUser.bluesky_image,
        mastodon_id: existingUser.mastodon_id,
        mastodon_username: existingUser.mastodon_username,
        mastodon_image: existingUser.mastodon_image,
        mastodon_instance: existingUser.mastodon_instance
      }
    }
  }

  // Type guard for provider data
  if ('provider' in userData && userData.provider && 'profile' in userData) {
    const provider = userData.provider
    const profile = userData.profile


const providerIdField = `${provider}_id` as keyof CustomAdapterUser
    const providerId = provider === 'twitter' 
      ? (profile as TwitterData).data.id
      : provider === 'mastodon'
      ? (profile as MastodonProfile).id
      : (userData as any).bluesky_id || (userData as any).did // Try both fields

  

    console.log('Looking for existing user with provider ID:', providerId)
    const { data: existingUser } = await authClient
      .from('users')
      .select('*')
      .eq(providerIdField, providerId)
      .single()

    if (existingUser) {
      console.log(`→ Found existing user with ${provider} ID:`, existingUser.id)
      return existingUser as CustomAdapterUser
    }

 // Créer les données utilisateur selon le provider
    const userToCreate: Partial<CustomAdapterUser> = {
      name: provider === 'twitter' 
        ? (profile as TwitterData).data.name
        : provider === 'mastodon'
        ? (profile as MastodonProfile).display_name
        : (userData as BlueskyProfile).displayName || (userData as BlueskyProfile).name,
      has_onboarded: false,
      hqx_newsletter: false,
      oep_accepted: false,
      have_seen_newsletter: false,
      research_accepted: false,
      automatic_reconnect: false,
      email: undefined
    }

>>>>>>> 89aec3fd
    // Ajouter les champs spécifiques au provider
    if (provider === 'twitter') {
      const twitterData = profile as TwitterData
      Object.assign(userToCreate, {
        twitter_id: twitterData.data.id,
        twitter_username: twitterData.data.username,
        twitter_image: twitterData.data.profile_image_url
      })
    } else if (provider === 'mastodon') {
      const mastodonData = profile as MastodonProfile
      Object.assign(userToCreate, {
        mastodon_id: mastodonData.id,
        mastodon_username: mastodonData.username,
        mastodon_image: mastodonData.avatar,
        mastodon_instance: mastodonData.url ? new URL(mastodonData.url).origin : null
      })
    } else if (provider === 'bluesky') {
      const blueskyData = profile as BlueskyProfile
      Object.assign(userToCreate, {
        bluesky_id: blueskyData.did,
        bluesky_username: blueskyData.handle,
        bluesky_image: blueskyData.avatar
      })
    }

    console.log(`→ Creating new ${provider} user with data:`, userToCreate)
    const { data: newUser, error: createError } = await authClient
      .from('users')
      .insert([userToCreate])
      .select()
      .single()

    if (createError) {
      console.error("Error creating user:", createError)
      throw new Error(createError.message)
    }

    return newUser as CustomAdapterUser
  }

  // Fallback pour la création d'utilisateur sans provider
  const userToCreate: Partial<CustomAdapterUser> = {
    name: userData.name,
    has_onboarded: false,
    hqx_newsletter: false,
    oep_accepted: false,
<<<<<<< HEAD
=======
    have_seen_newsletter: false,
    research_accepted: false,
    automatic_reconnect: false,
>>>>>>> 89aec3fd
    email: 'none'
  }

  console.log("→ Creating new user with data:", userToCreate)
  const { data: newUser, error: createError } = await authClient
    .from('users')
    .insert([userToCreate])
    .select()
    .single()

  if (createError) {
    console.error("Error creating user:", createError)
    throw new Error(createError.message)
  }

  return newUser as CustomAdapterUser
}

export async function getUser(id: string): Promise<CustomAdapterUser | null> {
  const { data: user, error: userError } = await authClient
    .from('users')
    .select('*')
    .eq('id', id)
    .single()

  if (userError) {
    console.error("Error fetching user:", userError)
    return null
  }

  if (!user) return null

  return {
    id: user.id,
    name: user.name,
    twitter_id: user.twitter_id,
    twitter_username: user.twitter_username,
    twitter_image: user.twitter_image,
    bluesky_id: user.bluesky_id,
    bluesky_username: user.bluesky_username,
    bluesky_image: user.bluesky_image,
    mastodon_id: user.mastodon_id,
    mastodon_username: user.mastodon_username,
    mastodon_image: user.mastodon_image,
    mastodon_instance: user.mastodon_instance,
    has_onboarded: user.has_onboarded,
    hqx_newsletter: user.hqx_newsletter,
    oep_accepted: user.oep_accepted,
<<<<<<< HEAD
=======
    have_seen_newsletter: user.have_seen_newsletter,
    research_accepted: user.research_accepted,
    automatic_reconnect: user.automatic_reconnect,
>>>>>>> 89aec3fd
    email: "none",
    emailVerified: null
  }
}

export async function getUserByEmail(email: string): Promise<CustomAdapterUser | null> {
  return null
}

export async function getUserByAccount({ providerAccountId, provider }): Promise<CustomAdapterUser | null> {
<<<<<<< HEAD
  let column: string
  if (provider === 'twitter') {
    column = 'twitter_id'
  } else if (provider === 'mastodon') {
    column = 'mastodon_id'
=======

  console.log("\n=== [Adapter] Starting user search by account ===")
  console.log("PROVIDER_ACCOUNT_ID:", providerAccountId)
  console.log("PROVIDER:", provider)

  console.log("=============================================================================")
  let column: string
  if (provider === 'twitter') {
    column = 'twitter_id'
  } else if (provider === 'mastodon' || provider === 'piaille') {
    console.log("RETURNING NULL FOR GETUSERBYACCOUNT FOR MASTODON")
    return null;
>>>>>>> 89aec3fd
  } else if (provider === 'bluesky') {
    column = 'bluesky_id'
  } else {
    return null
  }

  const { data: user, error: userError } = await authClient
    .from('users')
    .select('*')
    .eq(column, providerAccountId)
    .single()

  if (userError) {
    console.error("Error fetching user by account:", userError)
    return null
  }

  if (!user) return null

<<<<<<< HEAD
  return {
    id: user.id,
    name: user.name,
    twitter_id: user.twitter_id,
    twitter_username: user.twitter_username,
    twitter_image: user.twitter_image,
    bluesky_id: user.bluesky_id,
    bluesky_username: user.bluesky_username,
    bluesky_image: user.bluesky_image,
    mastodon_id: user.mastodon_id,
    mastodon_username: user.mastodon_username,
    mastodon_image: user.mastodon_image,
    mastodon_instance: user.mastodon_instance,
    has_onboarded: user.has_onboarded,
    hqx_newsletter: user.hqx_newsletter,
    oep_accepted: user.oep_accepted,
    email: "none",
    emailVerified: null
=======
  // For Piaille accounts, we need to verify the instance
  if (provider === 'piaille' && user.mastodon_instance !== 'piaille.fr') {
    return null
>>>>>>> 89aec3fd
  }

  return {
    id: user.id,
    name: user.name,
    twitter_id: user.twitter_id,
    twitter_username: user.twitter_username,
    twitter_image: user.twitter_image,
    bluesky_id: user.bluesky_id,
    bluesky_username: user.bluesky_username,
    bluesky_image: user.bluesky_image,
    mastodon_id: user.mastodon_id,
    mastodon_username: user.mastodon_username,
    mastodon_image: user.mastodon_image,
    mastodon_instance: user.mastodon_instance,
    has_onboarded: user.has_onboarded,
    hqx_newsletter: user.hqx_newsletter,
    oep_accepted: user.oep_accepted,
    have_seen_newsletter: user.have_seen_newsletter,
    research_accepted: user.research_accepted,
    automatic_reconnect: user.automatic_reconnect,
    email: "none",
    emailVerified: null
  }
}

export async function updateUser(user: Partial<AdapterUser> & Pick<AdapterUser, "id">): Promise<CustomAdapterUser>;
export async function updateUser(
  userId: string,
  providerData?: {
    provider: 'twitter' | 'bluesky' | 'mastodon',
    profile: ProviderProfile
  }
): Promise<CustomAdapterUser>;
export async function updateUser(
  userOrId: (Partial<AdapterUser> & Pick<AdapterUser, "id">) | string,
  providerData?: {
    provider: 'twitter' | 'bluesky' | 'mastodon',
    profile: ProviderProfile
  }
): Promise<CustomAdapterUser> {
  const userId = typeof userOrId === 'string' ? userOrId : userOrId.id;
  console.log("\n=== [Adapter] Starting user update ===")
  console.log("→ User ID:", userId)
  console.log("→ Provider data:", JSON.stringify(providerData, null, 2))

  if (!userId) {
    throw new Error("User ID is required")
  }

  const updates: Partial<CustomAdapterUser> = {}

  if (providerData?.provider === 'twitter' && providerData.profile && 'data' in providerData.profile) {
    const twitterData = providerData.profile as TwitterData
    if (twitterData.data) {
      updates.twitter_id = twitterData.data.id
      updates.twitter_username = twitterData.data.username
      updates.twitter_image = twitterData.data.profile_image_url
      updates.name = twitterData.data.name
    }
  }
  else if (providerData?.provider === 'mastodon' && providerData.profile) {
    const mastodonData = providerData.profile as MastodonProfile
    updates.mastodon_id = mastodonData.id
    updates.mastodon_username = mastodonData.username
    updates.mastodon_image = mastodonData.avatar
    updates.mastodon_instance = new URL(mastodonData.url).origin
    updates.name = mastodonData.display_name || mastodonData.username
  }
  else if (providerData?.provider === 'bluesky' && providerData.profile) {
    const blueskyData = providerData.profile as BlueskyProfile
    updates.bluesky_id = blueskyData.did || blueskyData.id
    updates.bluesky_username = blueskyData.handle || blueskyData.username
    updates.bluesky_image = blueskyData.avatar
    updates.name = blueskyData.displayName || blueskyData.name
  }
  const { data: user, error: updateError } = await authClient
    .from("users")
    .update(updates)
    .eq("id", userId)
    .select()
    .single()

  if (updateError) {
    console.error("Error updating user:", updateError)
    // Check if user exists
    const { data: existingUser, error: checkError } = await authClient
      .from("users")
      .select()
      .eq("id", userId)
      .single()
    
    if (checkError) {
      console.error("Error checking user existence:", checkError)
    } else {
      console.log("Existing user:", existingUser)
    }
    throw updateError
  }

  return {
    id: user.id,
    name: user.name,
    twitter_id: user.twitter_id,
    twitter_username: user.twitter_username,
    twitter_image: user.twitter_image,
    bluesky_id: user.bluesky_id,
    bluesky_username: user.bluesky_username,
    bluesky_image: user.bluesky_image,
    mastodon_id: user.mastodon_id,
    mastodon_username: user.mastodon_username,
    mastodon_image: user.mastodon_image,
    mastodon_instance: user.mastodon_instance,
    has_onboarded: user.has_onboarded,
    hqx_newsletter: user.hqx_newsletter,
    oep_accepted: user.oep_accepted,
<<<<<<< HEAD
    email: "none",
    emailVerified: null
  }
}

export async function linkAccount(account: AdapterAccount): Promise<void>
{
=======
    have_seen_newsletter: user.have_seen_newsletter,
    research_accepted: user.research_accepted,
    automatic_reconnect: user.automatic_reconnect,
    email: "none",
    emailVerified: null
  }
}

// Fonction utilitaire pour décoder les JWT
export function decodeJwt(token: string): { exp: number } | null {
  try {
    const jwt = token.split('.')
    if (jwt.length !== 3) {
      throw new Error('Invalid JWT format')
    }
    
    const payload = JSON.parse(Buffer.from(jwt[1], 'base64').toString())
    return payload
  } catch (error) {
    console.error('❌ [Adapter] Erreur décodage JWT:', error)
    return null
  }
}

export async function linkAccount(account: AdapterAccount): Promise<void> {
>>>>>>> 89aec3fd
  console.log("\n=== [Adapter] linkAccount ===")
  console.log("→ Linking account:", JSON.stringify(account, null, 2))
  
  // Décoder l'access token pour obtenir l'expiration
  let expires_at = account.expires_at
  if (account.access_token) {
    const payload = decodeJwt(account.access_token)
    if (payload?.exp) {
      expires_at = payload.exp
      console.log('📅 [Adapter] Expiration décodée du token:', new Date(expires_at * 1000).toISOString())
    }
  }
  
  const { error } = await authClient
    .from("accounts")
    .upsert([{
      user_id: account.userId,
      type: account.type,
      provider: account.provider,
      provider_account_id: account.providerAccountId,
      refresh_token: account.refresh_token ? encrypt(account.refresh_token) : null,
      access_token: account.access_token ? encrypt(account.access_token) : null,
      expires_at,  // Utiliser l'expiration décodée du JWT
      token_type: account.token_type,
      scope: account.scope,
      id_token: account.id_token ? encrypt(account.id_token) : null,
      session_state: account.session_state,
    }], {
      onConflict: 'provider,provider_account_id',
    })

  if (error) {
    console.log("❌ Error linking account:", error)
    throw error
  }

  console.log("✅ Account linked successfully")
}

export async function createSession(session: {
  sessionToken: string
  userId: string
  expires: Date
}): Promise<AdapterSession> {
  const { data: newSession, error: createError } = await authClient
    .from('sessions')
    .insert([session])
    .select()
    .single()

  if (createError) throw createError

  return newSession
}

export async function getSessionAndUser(sessionToken: string): Promise<{ session: AdapterSession; user: CustomAdapterUser } | null> {
  const { data: session, error: sessionError } = await authClient
    .from('sessions')
    .select('*, user:users(*)')
    .eq('sessionToken', sessionToken)
    .single()

  if (sessionError) return null
  if (!session) return null

  const { user, ...sessionData } = session

  return {
    session: sessionData,
    user: {
      id: user.id,
      name: user.name,
      twitter_id: user.twitter_id,
      twitter_username: user.twitter_username,
      twitter_image: user.twitter_image,
      bluesky_id: user.bluesky_id,
      bluesky_username: user.bluesky_username,
      bluesky_image: user.bluesky_image,
      mastodon_id: user.mastodon_id,
      mastodon_username: user.mastodon_username,
      mastodon_image: user.mastodon_image,
      mastodon_instance: user.mastodon_instance,
      has_onboarded: user.has_onboarded,
      hqx_newsletter: user.hqx_newsletter,
      oep_accepted: user.oep_accepted,
<<<<<<< HEAD
=======
      have_seen_newsletter: user.have_seen_newsletter,
      research_accepted: user.research_accepted,
      automatic_reconnect: user.automatic_reconnect,
>>>>>>> 89aec3fd
      email: "none",
      emailVerified: null
    }
  }
}

export async function updateSession(
  session: Partial<AdapterSession> & Pick<AdapterSession, "sessionToken">
): Promise<AdapterSession | null | undefined> {
  const { data: updatedSession, error: updateError } = await authClient
    .from('sessions')
    .update(session)
    .eq('sessionToken', session.sessionToken)
    .select()
    .single()

  if (updateError) throw updateError

  return updatedSession
}

export async function deleteSession(sessionToken: string): Promise<void> {
  const { error: deleteError } = await authClient
    .from('sessions')
    .delete()
    .eq('sessionToken', sessionToken)

  if (deleteError) throw deleteError
<<<<<<< HEAD
}

export async function getAccountsByUserId(userId: string): Promise<AdapterAccount[]> {
  const accounts: AdapterAccount[] = []
  const user = await getUser(userId)

  if (!user) return accounts

  if (user.twitter_id) {
    accounts.push({
      provider: 'twitter',
      type: 'oauth',
      providerAccountId: user.twitter_id,
      userId: user.id
    })
  }

  return accounts
}


// Internal implementation with your existing logic
async function unlinkAccountImpl(
  userId: string,
  provider: 'twitter' | 'bluesky' | 'mastodon'
): Promise<void> {
  console.log("\n=== [Adapter] Starting account unlinking ===")
  console.log("→ User ID:", userId)
  console.log("→ Provider:", provider)

  // Get current user
  const { data: user, error: userError } = await authClient
    .from('users')
    .select('*')
    .eq('id', userId)
    .single()

  if (userError) {
    console.error("Error fetching user:", userError)
    throw new UnlinkError("User not found", "NOT_FOUND", 404)
  }

  if (!user) {
    throw new UnlinkError("User not found", "NOT_FOUND", 404)
  }

  // Check if the account is actually linked
  const providerIdField = `${provider}_id`
  if (!user[providerIdField]) {
    throw new UnlinkError("Account not linked", "NOT_LINKED", 400)
  }

  // Count linked accounts
  let linkedAccounts = 0
  if (user.twitter_id) linkedAccounts++
  if (user.bluesky_id) linkedAccounts++
  if (user.mastodon_id) linkedAccounts++

  // Prevent unlinking the last account
  if (linkedAccounts === 1) {
    throw new UnlinkError(
      "Cannot unlink the last account. Add another account first.",
      "LAST_ACCOUNT",
      400
    )
  }

    // Delete account entry
    const { error: deleteError } = await authClient
    .from('accounts')
    .delete()
    .eq('user_id', userId)
    .eq('provider', provider)

  if (deleteError) {
    console.error("Error deleting account:", deleteError)
    throw new UnlinkError("Database error", "DATABASE_ERROR", 500)
  }

  // Prepare update data
  const updates: any = {
    [`${provider}_id`]: null,
    [`${provider}_username`]: null,
    [`${provider}_image`]: null
  }
  if (provider === 'mastodon') {
    updates.mastodon_instance = null
  }

  // Update user
  const { error: updateError } = await authClient
    .from('users')
    .update(updates)
    .eq('id', userId)

  if (updateError) {
    console.error("Error updating user:", updateError)
    throw new UnlinkError("Database error", "DATABASE_ERROR", 500)
  }

  console.log("→ Account unlinked successfully")
}

export async function unlinkAccount(
  userId: string,
  provider: 'twitter' | 'bluesky' | 'mastodon'
): Promise<void> {
  console.log("\n=== [Adapter] Starting account unlinking ===")
  console.log("User ID:", userId)
  console.log("Provider:", provider)

  const user = await getUser(userId)
  if (!user) {
    throw new UnlinkError("User not found", "NOT_FOUND", 404)
  }

  await unlinkAccountImpl(userId, provider)
}

=======
}

export async function getAccountsByUserId(userId: string): Promise<AdapterAccount[]> {
  const accounts: AdapterAccount[] = []
  const user = await getUser(userId)

  if (!user) return accounts

  if (user.twitter_id) {
    accounts.push({
      provider: 'twitter',
      type: 'oauth',
      providerAccountId: user.twitter_id,
      userId: user.id
    })
  }

  if (user.bluesky_id) {
    accounts.push({
      provider: 'bluesky',
      type: 'oauth',
      providerAccountId: user.bluesky_id,
      userId: user.id
    })
  }

  if (user.mastodon_id) {
    // For mastodon.social
    accounts.push({
      provider: 'mastodon',
      type: 'oauth',
      providerAccountId: user.mastodon_id,
      userId: user.id
    })

    // If it's a piaille.fr account, add it as a separate provider
    if (user.mastodon_instance === 'piaille.fr') {
      accounts.push({
        provider: 'piaille',
        type: 'oauth',
        providerAccountId: user.mastodon_id,
        userId: user.id
      })
    }
  }

  return accounts
}


async function unlinkAccountImpl(
  userId: string,
  provider: 'twitter' | 'bluesky' | 'mastodon' | 'piaille'
): Promise<void> {
  console.log("\n=== [Adapter] Starting account unlinking ===")
  console.log("→ User ID:", userId)
  console.log("→ Provider:", provider)

  // Get current user
  const { data: user, error: userError } = await authClient
    .from('users')
    .select('*')
    .eq('id', userId)
    .single()

  if (userError) {
    console.error("Error fetching user:", userError)
    throw new UnlinkError("User not found", "NOT_FOUND", 404)
  }

  if (!user) {
    throw new UnlinkError("User not found", "NOT_FOUND", 404)
  }

  // For Piaille, we check mastodon_id
  const dbProvider = provider === 'piaille' ? 'mastodon' : provider
  const providerIdField = `${dbProvider}_id`
  if (!user[providerIdField]) {
    throw new UnlinkError("Account not linked", "NOT_LINKED", 400)
  }

  // For Piaille, verify the instance
  if (provider === 'piaille' && user.mastodon_instance !== 'piaille.fr') {
    throw new UnlinkError("Account not linked", "NOT_LINKED", 400)
  }

  // Count linked accounts
  let linkedAccounts = 0
  if (user.twitter_id) linkedAccounts++
  if (user.bluesky_id) linkedAccounts++
  if (user.mastodon_id) linkedAccounts++

  // Prevent unlinking the last account
  if (linkedAccounts === 1) {
    throw new UnlinkError(
      "Cannot unlink the last account. Add another account first.",
      "LAST_ACCOUNT",
      400
    )
  }

  // Delete account entry with the actual provider (piaille or mastodon)
  const { error: deleteError } = await authClient
    .from('accounts')
    .delete()
    .eq('user_id', userId)
    .eq('provider', provider)

  if (deleteError) {
    console.error("Error deleting account:", deleteError)
    throw new UnlinkError("Database error", "DATABASE_ERROR", 500)
  }

  // Update user fields using the database provider (always mastodon for piaille)
  const updates: any = {
    [`${dbProvider}_id`]: null,
    [`${dbProvider}_username`]: null,
    [`${dbProvider}_image`]: null
  }
  if (dbProvider === 'mastodon') {
    updates.mastodon_instance = null
  }

  // Update user
  const { error: updateError } = await authClient
    .from('users')
    .update(updates)
    .eq('id', userId)

  if (updateError) {
    console.error("Error updating user:", updateError)
    throw new UnlinkError("Database error", "DATABASE_ERROR", 500)
  }

  console.log("→ Account unlinked successfully")
}

export async function unlinkAccount(
  account: Pick<AdapterAccount, "provider" | "providerAccountId">
): Promise<void> {
  console.log("\n=== [Adapter] Starting account unlinking ===")
  console.log("Provider:", account.provider)
  console.log("Provider Account ID:", account.providerAccountId)

  const session = await auth()
  if (!session?.user?.id) {
    throw new UnlinkError("User not found", "NOT_FOUND", 404)
  }

  // if (account.provider == "mastodon")
  // {
    const user = await getUser(session.user.id)
    if (!user) {
      throw new UnlinkError("User not found", "NOT_FOUND", 404)
    }
  // }
  // else 
  // {
  //   const user = await getUserByAccount(account)
  //   if (!user) {
  //     throw new UnlinkError("User not found", "NOT_FOUND", 404)
  //   }
  // }


  await unlinkAccountImpl(user.id, account.provider as 'twitter' | 'bluesky' | 'mastodon')
}

>>>>>>> 89aec3fd
type CustomSupabaseAdapter = Omit<Adapter, 'getUserByAccount' | 'updateUser' | 'createUser' | 'linkAccount'> & {
  getUserByAccount: NonNullable<Adapter['getUserByAccount']>;
  updateUser: {
    (user: Partial<AdapterUser> & Pick<AdapterUser, "id">): Promise<CustomAdapterUser>;
    (userId: string, providerData?: {
      provider: 'twitter' | 'bluesky' | 'mastodon',
      profile: ProviderProfile
    }): Promise<CustomAdapterUser>;
  };
  createUser: {
    (user: Partial<AdapterUser>): Promise<CustomAdapterUser>;
    (userData: Partial<AdapterUser> | (Partial<CustomAdapterUser> & {
      provider?: 'twitter' | 'bluesky' | 'mastodon',
      profile?: ProviderProfile
    })): Promise<CustomAdapterUser>;
  };
  linkAccount: NonNullable<Adapter['linkAccount']>;
<<<<<<< HEAD
=======
  getAccountsByUserId: (userId: string) => Promise<AdapterAccount[]>
>>>>>>> 89aec3fd
}


export const supabaseAdapter: CustomSupabaseAdapter = {
  createUser,
  getUser,
  getUserByEmail,
  getUserByAccount,
  updateUser,
  linkAccount,
  createSession,
  getSessionAndUser,
  updateSession,
  deleteSession,
<<<<<<< HEAD
  unlinkAccount
=======
  unlinkAccount,
  getAccountsByUserId
>>>>>>> 89aec3fd
}<|MERGE_RESOLUTION|>--- conflicted
+++ resolved
@@ -8,22 +8,16 @@
   VerificationToken
 } from "next-auth/adapters"
 import type { Profile } from "next-auth"
-<<<<<<< HEAD
-=======
 import { encrypt, decrypt } from './encryption';
 import { auth } from '@/app/auth';
->>>>>>> 89aec3fd
 
 export interface CustomAdapterUser extends Omit<AdapterUser, 'image'> {
   has_onboarded: boolean
   hqx_newsletter: boolean
   oep_accepted: boolean
-<<<<<<< HEAD
-=======
   have_seen_newsletter: boolean
   research_accepted: boolean
   automatic_reconnect: boolean
->>>>>>> 89aec3fd
   twitter_id?: string | null
   twitter_username?: string | null
   twitter_image?: string | null
@@ -63,7 +57,6 @@
   avatar?: string
   identifier?: string
 }
-<<<<<<< HEAD
 
 export type ProviderProfile = TwitterData | MastodonProfile | BlueskyProfile
 
@@ -78,38 +71,7 @@
   }
 }
 
-// Create Supabase clients
-const authClient = createClient(
-  process.env.NEXT_PUBLIC_SUPABASE_URL!,
-  process.env.SUPABASE_SERVICE_ROLE_KEY!,
-  {
-    auth: {
-      autoRefreshToken: false,
-      persistSession: false
-    },
-    db: {
-      schema: "next-auth"
-    }
-  }
-)
-
-=======
-
-export type ProviderProfile = TwitterData | MastodonProfile | BlueskyProfile
-
-export class UnlinkError extends Error {
-  constructor(
-    message: string,
-    public code: 'LAST_ACCOUNT' | 'NOT_FOUND' | 'NOT_LINKED' | 'DATABASE_ERROR',
-    public status: number = 400
-  ) {
-    super(message)
-    this.name = 'UnlinkError'
-  }
-}
-
-
->>>>>>> 89aec3fd
+
 export async function createUser(user: Partial<AdapterUser>): Promise<CustomAdapterUser>;
 export async function createUser(
   userData: Partial<AdapterUser> | (Partial<CustomAdapterUser> & {
@@ -120,46 +82,6 @@
   console.log("\n=== [Adapter] Starting user creation ===")
   console.log("→ Input user data:", JSON.stringify(userData, null, 2))
 
-<<<<<<< HEAD
-  // Type guard for provider data
-  if ('provider' in userData && userData.provider && 'profile' in userData) {
-    const provider = userData.provider
-    const profile = userData.profile
-
-
-const providerIdField = `${provider}_id` as keyof CustomAdapterUser
-    const providerId = provider === 'twitter' 
-      ? (profile as TwitterData).data.id
-      : provider === 'mastodon'
-      ? (profile as MastodonProfile).id
-      : (userData as any).bluesky_id || (userData as any).did // Try both fields
-
-    console.log('Looking for existing user with provider ID:', providerId)
-    const { data: existingUser } = await authClient
-      .from('users')
-      .select('*')
-      .eq(providerIdField, providerId)
-      .single()
-
-    if (existingUser) {
-      console.log(`→ Found existing user with ${provider} ID:`, existingUser.id)
-      return existingUser as CustomAdapterUser
-    }
-
- // Créer les données utilisateur selon le provider
-    const userToCreate: Partial<CustomAdapterUser> = {
-      name: provider === 'twitter' 
-        ? (profile as TwitterData).data.name
-        : provider === 'mastodon'
-        ? (profile as MastodonProfile).display_name
-        : (userData as BlueskyProfile).displayName || (userData as BlueskyProfile).name,
-      has_onboarded: false,
-      hqx_newsletter: false,
-      oep_accepted: false,
-      email: undefined
-    }
-
-=======
 
   if ('provider' in userData && 
     'profile' in userData && 
@@ -255,7 +177,6 @@
       email: undefined
     }
 
->>>>>>> 89aec3fd
     // Ajouter les champs spécifiques au provider
     if (provider === 'twitter') {
       const twitterData = profile as TwitterData
@@ -302,12 +223,9 @@
     has_onboarded: false,
     hqx_newsletter: false,
     oep_accepted: false,
-<<<<<<< HEAD
-=======
     have_seen_newsletter: false,
     research_accepted: false,
     automatic_reconnect: false,
->>>>>>> 89aec3fd
     email: 'none'
   }
 
@@ -339,103 +257,6 @@
   }
 
   if (!user) return null
-
-  return {
-    id: user.id,
-    name: user.name,
-    twitter_id: user.twitter_id,
-    twitter_username: user.twitter_username,
-    twitter_image: user.twitter_image,
-    bluesky_id: user.bluesky_id,
-    bluesky_username: user.bluesky_username,
-    bluesky_image: user.bluesky_image,
-    mastodon_id: user.mastodon_id,
-    mastodon_username: user.mastodon_username,
-    mastodon_image: user.mastodon_image,
-    mastodon_instance: user.mastodon_instance,
-    has_onboarded: user.has_onboarded,
-    hqx_newsletter: user.hqx_newsletter,
-    oep_accepted: user.oep_accepted,
-<<<<<<< HEAD
-=======
-    have_seen_newsletter: user.have_seen_newsletter,
-    research_accepted: user.research_accepted,
-    automatic_reconnect: user.automatic_reconnect,
->>>>>>> 89aec3fd
-    email: "none",
-    emailVerified: null
-  }
-}
-
-export async function getUserByEmail(email: string): Promise<CustomAdapterUser | null> {
-  return null
-}
-
-export async function getUserByAccount({ providerAccountId, provider }): Promise<CustomAdapterUser | null> {
-<<<<<<< HEAD
-  let column: string
-  if (provider === 'twitter') {
-    column = 'twitter_id'
-  } else if (provider === 'mastodon') {
-    column = 'mastodon_id'
-=======
-
-  console.log("\n=== [Adapter] Starting user search by account ===")
-  console.log("PROVIDER_ACCOUNT_ID:", providerAccountId)
-  console.log("PROVIDER:", provider)
-
-  console.log("=============================================================================")
-  let column: string
-  if (provider === 'twitter') {
-    column = 'twitter_id'
-  } else if (provider === 'mastodon' || provider === 'piaille') {
-    console.log("RETURNING NULL FOR GETUSERBYACCOUNT FOR MASTODON")
-    return null;
->>>>>>> 89aec3fd
-  } else if (provider === 'bluesky') {
-    column = 'bluesky_id'
-  } else {
-    return null
-  }
-
-  const { data: user, error: userError } = await authClient
-    .from('users')
-    .select('*')
-    .eq(column, providerAccountId)
-    .single()
-
-  if (userError) {
-    console.error("Error fetching user by account:", userError)
-    return null
-  }
-
-  if (!user) return null
-
-<<<<<<< HEAD
-  return {
-    id: user.id,
-    name: user.name,
-    twitter_id: user.twitter_id,
-    twitter_username: user.twitter_username,
-    twitter_image: user.twitter_image,
-    bluesky_id: user.bluesky_id,
-    bluesky_username: user.bluesky_username,
-    bluesky_image: user.bluesky_image,
-    mastodon_id: user.mastodon_id,
-    mastodon_username: user.mastodon_username,
-    mastodon_image: user.mastodon_image,
-    mastodon_instance: user.mastodon_instance,
-    has_onboarded: user.has_onboarded,
-    hqx_newsletter: user.hqx_newsletter,
-    oep_accepted: user.oep_accepted,
-    email: "none",
-    emailVerified: null
-=======
-  // For Piaille accounts, we need to verify the instance
-  if (provider === 'piaille' && user.mastodon_instance !== 'piaille.fr') {
-    return null
->>>>>>> 89aec3fd
-  }
 
   return {
     id: user.id,
@@ -461,78 +282,45 @@
   }
 }
 
-export async function updateUser(user: Partial<AdapterUser> & Pick<AdapterUser, "id">): Promise<CustomAdapterUser>;
-export async function updateUser(
-  userId: string,
-  providerData?: {
-    provider: 'twitter' | 'bluesky' | 'mastodon',
-    profile: ProviderProfile
-  }
-): Promise<CustomAdapterUser>;
-export async function updateUser(
-  userOrId: (Partial<AdapterUser> & Pick<AdapterUser, "id">) | string,
-  providerData?: {
-    provider: 'twitter' | 'bluesky' | 'mastodon',
-    profile: ProviderProfile
-  }
-): Promise<CustomAdapterUser> {
-  const userId = typeof userOrId === 'string' ? userOrId : userOrId.id;
-  console.log("\n=== [Adapter] Starting user update ===")
-  console.log("→ User ID:", userId)
-  console.log("→ Provider data:", JSON.stringify(providerData, null, 2))
-
-  if (!userId) {
-    throw new Error("User ID is required")
-  }
-
-  const updates: Partial<CustomAdapterUser> = {}
-
-  if (providerData?.provider === 'twitter' && providerData.profile && 'data' in providerData.profile) {
-    const twitterData = providerData.profile as TwitterData
-    if (twitterData.data) {
-      updates.twitter_id = twitterData.data.id
-      updates.twitter_username = twitterData.data.username
-      updates.twitter_image = twitterData.data.profile_image_url
-      updates.name = twitterData.data.name
-    }
-  }
-  else if (providerData?.provider === 'mastodon' && providerData.profile) {
-    const mastodonData = providerData.profile as MastodonProfile
-    updates.mastodon_id = mastodonData.id
-    updates.mastodon_username = mastodonData.username
-    updates.mastodon_image = mastodonData.avatar
-    updates.mastodon_instance = new URL(mastodonData.url).origin
-    updates.name = mastodonData.display_name || mastodonData.username
-  }
-  else if (providerData?.provider === 'bluesky' && providerData.profile) {
-    const blueskyData = providerData.profile as BlueskyProfile
-    updates.bluesky_id = blueskyData.did || blueskyData.id
-    updates.bluesky_username = blueskyData.handle || blueskyData.username
-    updates.bluesky_image = blueskyData.avatar
-    updates.name = blueskyData.displayName || blueskyData.name
-  }
-  const { data: user, error: updateError } = await authClient
-    .from("users")
-    .update(updates)
-    .eq("id", userId)
-    .select()
+export async function getUserByEmail(email: string): Promise<CustomAdapterUser | null> {
+  return null
+}
+
+export async function getUserByAccount({ providerAccountId, provider }): Promise<CustomAdapterUser | null> {
+
+  console.log("\n=== [Adapter] Starting user search by account ===")
+  console.log("PROVIDER_ACCOUNT_ID:", providerAccountId)
+  console.log("PROVIDER:", provider)
+
+  console.log("=============================================================================")
+  let column: string
+  if (provider === 'twitter') {
+    column = 'twitter_id'
+  } else if (provider === 'mastodon' || provider === 'piaille') {
+    console.log("RETURNING NULL FOR GETUSERBYACCOUNT FOR MASTODON")
+    return null;
+  } else if (provider === 'bluesky') {
+    column = 'bluesky_id'
+  } else {
+    return null
+  }
+
+  const { data: user, error: userError } = await authClient
+    .from('users')
+    .select('*')
+    .eq(column, providerAccountId)
     .single()
 
-  if (updateError) {
-    console.error("Error updating user:", updateError)
-    // Check if user exists
-    const { data: existingUser, error: checkError } = await authClient
-      .from("users")
-      .select()
-      .eq("id", userId)
-      .single()
-    
-    if (checkError) {
-      console.error("Error checking user existence:", checkError)
-    } else {
-      console.log("Existing user:", existingUser)
-    }
-    throw updateError
+  if (userError) {
+    console.error("Error fetching user by account:", userError)
+    return null
+  }
+
+  if (!user) return null
+
+  // For Piaille accounts, we need to verify the instance
+  if (provider === 'piaille' && user.mastodon_instance !== 'piaille.fr') {
+    return null
   }
 
   return {
@@ -551,15 +339,104 @@
     has_onboarded: user.has_onboarded,
     hqx_newsletter: user.hqx_newsletter,
     oep_accepted: user.oep_accepted,
-<<<<<<< HEAD
+    have_seen_newsletter: user.have_seen_newsletter,
+    research_accepted: user.research_accepted,
+    automatic_reconnect: user.automatic_reconnect,
     email: "none",
     emailVerified: null
   }
 }
 
-export async function linkAccount(account: AdapterAccount): Promise<void>
-{
-=======
+export async function updateUser(user: Partial<AdapterUser> & Pick<AdapterUser, "id">): Promise<CustomAdapterUser>;
+export async function updateUser(
+  userId: string,
+  providerData?: {
+    provider: 'twitter' | 'bluesky' | 'mastodon',
+    profile: ProviderProfile
+  }
+): Promise<CustomAdapterUser>;
+export async function updateUser(
+  userOrId: (Partial<AdapterUser> & Pick<AdapterUser, "id">) | string,
+  providerData?: {
+    provider: 'twitter' | 'bluesky' | 'mastodon',
+    profile: ProviderProfile
+  }
+): Promise<CustomAdapterUser> {
+  const userId = typeof userOrId === 'string' ? userOrId : userOrId.id;
+  console.log("\n=== [Adapter] Starting user update ===")
+  console.log("→ User ID:", userId)
+  console.log("→ Provider data:", JSON.stringify(providerData, null, 2))
+
+  if (!userId) {
+    throw new Error("User ID is required")
+  }
+
+  const updates: Partial<CustomAdapterUser> = {}
+
+  if (providerData?.provider === 'twitter' && providerData.profile && 'data' in providerData.profile) {
+    const twitterData = providerData.profile as TwitterData
+    if (twitterData.data) {
+      updates.twitter_id = twitterData.data.id
+      updates.twitter_username = twitterData.data.username
+      updates.twitter_image = twitterData.data.profile_image_url
+      updates.name = twitterData.data.name
+    }
+  }
+  else if (providerData?.provider === 'mastodon' && providerData.profile) {
+    const mastodonData = providerData.profile as MastodonProfile
+    updates.mastodon_id = mastodonData.id
+    updates.mastodon_username = mastodonData.username
+    updates.mastodon_image = mastodonData.avatar
+    updates.mastodon_instance = new URL(mastodonData.url).origin
+    updates.name = mastodonData.display_name || mastodonData.username
+  }
+  else if (providerData?.provider === 'bluesky' && providerData.profile) {
+    const blueskyData = providerData.profile as BlueskyProfile
+    updates.bluesky_id = blueskyData.did || blueskyData.id
+    updates.bluesky_username = blueskyData.handle || blueskyData.username
+    updates.bluesky_image = blueskyData.avatar
+    updates.name = blueskyData.displayName || blueskyData.name
+  }
+  const { data: user, error: updateError } = await authClient
+    .from("users")
+    .update(updates)
+    .eq("id", userId)
+    .select()
+    .single()
+
+  if (updateError) {
+    console.error("Error updating user:", updateError)
+    // Check if user exists
+    const { data: existingUser, error: checkError } = await authClient
+      .from("users")
+      .select()
+      .eq("id", userId)
+      .single()
+    
+    if (checkError) {
+      console.error("Error checking user existence:", checkError)
+    } else {
+      console.log("Existing user:", existingUser)
+    }
+    throw updateError
+  }
+
+  return {
+    id: user.id,
+    name: user.name,
+    twitter_id: user.twitter_id,
+    twitter_username: user.twitter_username,
+    twitter_image: user.twitter_image,
+    bluesky_id: user.bluesky_id,
+    bluesky_username: user.bluesky_username,
+    bluesky_image: user.bluesky_image,
+    mastodon_id: user.mastodon_id,
+    mastodon_username: user.mastodon_username,
+    mastodon_image: user.mastodon_image,
+    mastodon_instance: user.mastodon_instance,
+    has_onboarded: user.has_onboarded,
+    hqx_newsletter: user.hqx_newsletter,
+    oep_accepted: user.oep_accepted,
     have_seen_newsletter: user.have_seen_newsletter,
     research_accepted: user.research_accepted,
     automatic_reconnect: user.automatic_reconnect,
@@ -585,7 +462,6 @@
 }
 
 export async function linkAccount(account: AdapterAccount): Promise<void> {
->>>>>>> 89aec3fd
   console.log("\n=== [Adapter] linkAccount ===")
   console.log("→ Linking account:", JSON.stringify(account, null, 2))
   
@@ -671,12 +547,9 @@
       has_onboarded: user.has_onboarded,
       hqx_newsletter: user.hqx_newsletter,
       oep_accepted: user.oep_accepted,
-<<<<<<< HEAD
-=======
       have_seen_newsletter: user.have_seen_newsletter,
       research_accepted: user.research_accepted,
       automatic_reconnect: user.automatic_reconnect,
->>>>>>> 89aec3fd
       email: "none",
       emailVerified: null
     }
@@ -705,127 +578,6 @@
     .eq('sessionToken', sessionToken)
 
   if (deleteError) throw deleteError
-<<<<<<< HEAD
-}
-
-export async function getAccountsByUserId(userId: string): Promise<AdapterAccount[]> {
-  const accounts: AdapterAccount[] = []
-  const user = await getUser(userId)
-
-  if (!user) return accounts
-
-  if (user.twitter_id) {
-    accounts.push({
-      provider: 'twitter',
-      type: 'oauth',
-      providerAccountId: user.twitter_id,
-      userId: user.id
-    })
-  }
-
-  return accounts
-}
-
-
-// Internal implementation with your existing logic
-async function unlinkAccountImpl(
-  userId: string,
-  provider: 'twitter' | 'bluesky' | 'mastodon'
-): Promise<void> {
-  console.log("\n=== [Adapter] Starting account unlinking ===")
-  console.log("→ User ID:", userId)
-  console.log("→ Provider:", provider)
-
-  // Get current user
-  const { data: user, error: userError } = await authClient
-    .from('users')
-    .select('*')
-    .eq('id', userId)
-    .single()
-
-  if (userError) {
-    console.error("Error fetching user:", userError)
-    throw new UnlinkError("User not found", "NOT_FOUND", 404)
-  }
-
-  if (!user) {
-    throw new UnlinkError("User not found", "NOT_FOUND", 404)
-  }
-
-  // Check if the account is actually linked
-  const providerIdField = `${provider}_id`
-  if (!user[providerIdField]) {
-    throw new UnlinkError("Account not linked", "NOT_LINKED", 400)
-  }
-
-  // Count linked accounts
-  let linkedAccounts = 0
-  if (user.twitter_id) linkedAccounts++
-  if (user.bluesky_id) linkedAccounts++
-  if (user.mastodon_id) linkedAccounts++
-
-  // Prevent unlinking the last account
-  if (linkedAccounts === 1) {
-    throw new UnlinkError(
-      "Cannot unlink the last account. Add another account first.",
-      "LAST_ACCOUNT",
-      400
-    )
-  }
-
-    // Delete account entry
-    const { error: deleteError } = await authClient
-    .from('accounts')
-    .delete()
-    .eq('user_id', userId)
-    .eq('provider', provider)
-
-  if (deleteError) {
-    console.error("Error deleting account:", deleteError)
-    throw new UnlinkError("Database error", "DATABASE_ERROR", 500)
-  }
-
-  // Prepare update data
-  const updates: any = {
-    [`${provider}_id`]: null,
-    [`${provider}_username`]: null,
-    [`${provider}_image`]: null
-  }
-  if (provider === 'mastodon') {
-    updates.mastodon_instance = null
-  }
-
-  // Update user
-  const { error: updateError } = await authClient
-    .from('users')
-    .update(updates)
-    .eq('id', userId)
-
-  if (updateError) {
-    console.error("Error updating user:", updateError)
-    throw new UnlinkError("Database error", "DATABASE_ERROR", 500)
-  }
-
-  console.log("→ Account unlinked successfully")
-}
-
-export async function unlinkAccount(
-  userId: string,
-  provider: 'twitter' | 'bluesky' | 'mastodon'
-): Promise<void> {
-  console.log("\n=== [Adapter] Starting account unlinking ===")
-  console.log("User ID:", userId)
-  console.log("Provider:", provider)
-
-  const user = await getUser(userId)
-  if (!user) {
-    throw new UnlinkError("User not found", "NOT_FOUND", 404)
-  }
-
-  await unlinkAccountImpl(userId, provider)
-}
-
-=======
 }
 
 export async function getAccountsByUserId(userId: string): Promise<AdapterAccount[]> {
@@ -994,7 +746,6 @@
   await unlinkAccountImpl(user.id, account.provider as 'twitter' | 'bluesky' | 'mastodon')
 }
 
->>>>>>> 89aec3fd
 type CustomSupabaseAdapter = Omit<Adapter, 'getUserByAccount' | 'updateUser' | 'createUser' | 'linkAccount'> & {
   getUserByAccount: NonNullable<Adapter['getUserByAccount']>;
   updateUser: {
@@ -1012,10 +763,7 @@
     })): Promise<CustomAdapterUser>;
   };
   linkAccount: NonNullable<Adapter['linkAccount']>;
-<<<<<<< HEAD
-=======
   getAccountsByUserId: (userId: string) => Promise<AdapterAccount[]>
->>>>>>> 89aec3fd
 }
 
 
@@ -1030,10 +778,6 @@
   getSessionAndUser,
   updateSession,
   deleteSession,
-<<<<<<< HEAD
-  unlinkAccount
-=======
   unlinkAccount,
   getAccountsByUserId
->>>>>>> 89aec3fd
 }