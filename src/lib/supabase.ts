import { createClient } from '@supabase/supabase-js'

if (!process.env.NEXT_PUBLIC_SUPABASE_URL) {
  throw new Error('Missing env.NEXT_PUBLIC_SUPABASE_URL')
}

if (!process.env.NEXT_PUBLIC_SUPABASE_ANON_KEY) {
  throw new Error('Missing env.NEXT_PUBLIC_SUPABASE_ANON_KEY')
}

export const supabase = createClient(
  process.env.NEXT_PUBLIC_SUPABASE_URL,
  process.env.NEXT_PUBLIC_SUPABASE_ANON_KEY,
  {
    auth: {
      autoRefreshToken: true,
      persistSession: true,
      detectSessionInUrl: true
    }
  }
)

<<<<<<< HEAD

=======
>>>>>>> c010b0b8
export const authClient = createClient(
  process.env.NEXT_PUBLIC_SUPABASE_URL!,
  process.env.SUPABASE_SERVICE_ROLE_KEY!,
  {
    auth: {
      autoRefreshToken: false,
      persistSession: false
    },
    db: {
      schema: "next-auth"
    }
  }
)<|MERGE_RESOLUTION|>--- conflicted
+++ resolved
@@ -20,10 +20,6 @@
   }
 )
 
-<<<<<<< HEAD
-
-=======
->>>>>>> c010b0b8
 export const authClient = createClient(
   process.env.NEXT_PUBLIC_SUPABASE_URL!,
   process.env.SUPABASE_SERVICE_ROLE_KEY!,
