--- conflicted
+++ resolved
@@ -47,10 +47,6 @@
 };
 
 export const validateFileType = (file: File): boolean => {
-<<<<<<< HEAD
-  const validTypes = ['application/javascript', 'text/javascript', 'application/zip', 'application/x-javascript'];
-  return validTypes.includes(file.type);
-=======
   const validTypes = [
     'application/javascript',
     'text/javascript', 
@@ -68,7 +64,6 @@
        'application/octet-stream',
        'multipart/x-zip'
 ];  return validTypes.includes(file.type);
->>>>>>> 146273f5
 };
 
 export const validateFiles = (files: FileList): string | null => {
