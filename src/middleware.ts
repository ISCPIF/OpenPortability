--- conflicted
+++ resolved
@@ -2,11 +2,7 @@
 import { NextResponse } from 'next/server';
 import type { NextRequest } from 'next/server';
 
-<<<<<<< HEAD
-const locales = ['fr', 'en'];
-=======
 const locales = ['fr', 'en', 'es'];
->>>>>>> 146273f5
 const defaultLocale = 'en';
 
 // Create the i18n middleware
