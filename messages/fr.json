{
    "header": {
        "logout": "Déconnexion",
        "profile": {
            "username": "@{username}"
        }
    },
    "connectedAccounts": {
<<<<<<< HEAD
        "connectedWith": "Vous êtes connecté avec {services} ✨",
        "and": "et",
        "services": {
            "twitter": "Twitter",
            "bluesky": "BlueSky",
            "mastodon": "Mastodon"
        }
=======
      "connectedWith": "Vous êtes connecté avec {services} ",
      "and": "et",
      "services": {
        "twitter": "Twitter/X",
        "bluesky": "BlueSky",
        "mastodon": "Mastodon"
      }
>>>>>>> a30b53b9
    },
    "blueskyLogin": {
        "title": "Connectez-vous à BlueSky",
        "description": "Connectez votre compte BlueSky pour synchroniser vos données et profiter d'une expérience complète.",
        "tooltip": {
            "info": "Nous ne stockons jamais votre mot de passe. Nous utilisons uniquement les tokens d'authentification sécurisés fournis par BlueSky.",
            "noAccount": "Pas encore de compte BlueSky ?",
            "createAccount": "Créez-en un ici"
        },
        "form": {
            "identifier": {
                "label": "Identifiant BlueSky",
                "placeholder": "nomdutilisateur.bsky.social"
            },
            "password": {
                "label": "Mot de passe d'application",
                "placeholder": "••••••••",
                "help": "Créez un mot de passe d'application sur"
            },
            "submit": "Se connecter",
            "errors": {
                "missingFields": "Veuillez remplir tous les champs",
                "default": "Une erreur est survenue"
            }
        }
    },
    "consentModal": {
<<<<<<< HEAD
        "title": "Confirmation d'upload",
        "description": "En uploadant vos fichiers Twitter, vous confirmez que :",
        "conditions": {
            "ownership": "Vous êtes le propriétaire légitime de ces données.",
            "cnrsUsage": "Vous acceptez que les donnees fournies soient utilisées par le Centre Nationale de la Recherche Scientifique (CNRS) dans le cadre de l'opération HelloQuitteX.",
            "profileCreation": "Vous comprenez que ces données seront utilisées pour créer votre profil sur HelloQuitteX."
        },
        "buttons": {
            "cancel": "Annuler",
            "accept": "Accepter et continuer"
        }
    },
    "dashboardLoginButtons": {
        "importTwitter": "Importer mon archive Twitter",
        "addSocialNetwork": "Ajoutez un autre réseau social",
        "services": {
            "twitter": "Twitter",
            "mastodon": {
                "title": "Mastodon",
                "instances": {
                    "piaille": "piaille.fr",
                    "mastodon": "mastodon.social"
                }
            },
            "bluesky": "BlueSky"
        }
=======
      "title": "Confirmation d'upload",
      "description": "En uploadant vos fichiers Twitter/X, vous confirmez que :",
      "conditions": {
        "ownership": "Vous êtes le propriétaire légitime de ces données.",
        "cnrsUsage": "Vous acceptez que les donnees fournies soient utilisées par le Centre Nationale de la Recherche Scientifique (CNRS) dans le cadre de l'opération HelloQuitteX.",
        "profileCreation": "Vous comprenez que ces données seront utilisées pour créer votre profil sur HelloQuitteX."
      },
      "buttons": {
        "cancel": "Annuler",
        "accept": "Accepter et continuer"
      }
    },
    "dashboardLoginButtons": {
      "importTwitter": "Importer mon archive Twitter/X",
      "addSocialNetwork": "Ajoutez un autre réseau social",
      "services": {
        "twitter": "Twitter/X",
        "mastodon": {
          "title": "Mastodon",
          "instance": "Où est hébergé votre compte ? (ex. piaille.fr)",
          "connect": "Se connecter",
          "error": {
            "required": "Le nom de votre serveur est requis. ",
            "unreachable": "L'instance est inaccessible. Veuillez vérifier l'URL et réessayer.",
            "fetch_instances": "Erreur lors de la récupération des instances.",
            "invalid_format": "Format d'instance invalide. Exemple: piaille.fr",
            "special_chars": "L'instance ne peut pas contenir de caractères spéciaux",
            "too_long": "Le nom d'instance est trop long"
          }
        },
        "bluesky": "BlueSky"
      },
      "connectedDashboard" : {
        "twitter" : "J'associe mon compte Twitter/X",
        "bluesky" : "J'associe mon compte Bluesky",
        "mastodon" : "J'associe mon compte Mastodon"
      }
>>>>>>> a30b53b9
    },
    "footer": {
        "hosted": {
            "text": "Cette plateforme est hébergée par le {cnrs} et développée en partenariat avec le collectif {hqx}",
            "cnrs": "CNRS/ISC-PIF",
            "hqx": "HelloQuitteX"
        },
<<<<<<< HEAD
        "copyright": "© {year} HelloQuitteX. Tous droits réservés."
    },
    "loginButtons": {
        "twitter": {
            "continue": "Continuer avec Twitter",
            "notDeleted": "J'ai un compte Twitter"
        },
        "deleteAccount": "J'ai déjà supprimé mon compte Twitter",
        "bluesky": {
            "connect": "Se connecter avec BlueSky"
        },
        "mastodon": {
            "connect": "Se connecter avec Mastodon",
            "instances": {
                "piaille": "Se connecter via Piaille.fr",
                "mastodon": "Se connecter via Mastodon.social"
            }
        }
    },
    "partageButton": {
        "share": "Partager"
    },
    "progressSteps": {
        "dashboard": {
            "title": "Dashboard",
            "description": "Connexion réussie à la plateforme HelloQuitteX !"
        },
        "socialNetworks": {
            "title": "Réseaux sociaux",
            "description": "Ajoutez un réseau social"
        },
        "import": {
            "title": "Import",
            "description": {
                "withStats": "{following} abos, {followers} abonnés",
                "noStats": "Importez vos abonnements"
            }
        },
        "share": {
            "title": "Partage",
            "description": "Aidez vos amis à migrer"
        }
    },
    "successModal": {
        "title": "Import réussi !",
        "following": {
            "title": "Abonnements ({count})",
            "username": "@{username}"
        },
        "followers": {
            "title": "Abonnés ({count})",
            "username": "@{username}"
        },
        "close": "Fermer"
=======
        "copyright": " {year} HelloQuitteX. Tous droits réservés."
      },
    "loginButtons": {
    "twitter": {
      "continue": "Continuer avec Twitter/X",
       "notDeleted" : "J'ai un compte Twitter/X"
    },
    "deleteAccount": "J'ai déjà supprimé mon compte Twitter/X",
    "bluesky": {
      "connect": "Se connecter avec BlueSky"
    },
    "mastodon": {
      "connect": "Se connecter avec Mastodon"
    }
  },
  "partageButton": {
    "share": "Partager",
    "shareOn": "Je partage sur {platform}"
  },
  "progressSteps": {
    "dashboard": {
      "title": "Bienvenue à bord"
    },
    "socialNetworks": {
      "title": "J’associe mes comptes de réseaux sociaux"
    },
    "import": {
      "title": "J’importe mon archive X/Twitter",
      "description": {
        "withStats": "{following} abos, {followers} abonnés"
      }
    },
    "share": {
      "title": "Je partage à ma communauté"
    }
  },
  "successModal": {
    "title": "Import réussi !",
    "following": {
      "title": "Abonnements ({count})",
      "username": "@{username}"
>>>>>>> a30b53b9
    },
    "uploadButton": {
        "dropHere": "Déposez votre fichier ici",
        "uploadInProgress": "Nous analysons votre archive, veuillez patienter ...",
        "clickOrDrop": "Cliquez ou glissez votre archive ici",
        "error": {
            "uploadFailed": "Le téléchargement a échoué après plusieurs tentatives. Veuillez réessayer."
        }
    },
    "uploadResults": {
        "congratulations": "Félicitations @{username}, vous êtes inscrit.e pour le voyage !",
        "importSuccess": "L'importation de vos fichiers a permis d'inscrire {count} nouveaux passagers !",
        "stats": {
            "twitterAccounts": {
<<<<<<< HEAD
                "label": "Comptes Twitter",
                "value": "{count}"
=======
            "label": "Comptes Twitter/X",
            "value": "{count}"
>>>>>>> a30b53b9
            },
            "totalImported": {
                "label": "Total importé",
                "value": "{count} comptes importés"
            },
            "readyTravelers": {
                "label": "Prêts au voyage",
                "value": "{count} comptes prêts"
            }
        },
<<<<<<< HEAD
        "inviteFriends": "Invitez vos abonné.e.s à partir avec vous !",
        "redirecting": "Redirection vers le tableau de bord..."
=======
    "inviteFriends": "Invitez vos abonné.e.s à partir avec vous !",
    "redirecting": "Redirection vers le tableau de bord..."
  },
  "signin": {
    "title": "Prêt à migrer vers de nouveaux rivages ?",
    "subtitle": "Commencez par vous connecter avec Twitter/X pour migrer vos données",
    "loading": "Chargement des informations…"
  },
  "dashboard": {
    "loading": "Chargement de vos données...",
    "addSocialNetwork": "Ajouter un réseau social",
    "addSocialNetworkDescription": "Connectez-vous à d'autres réseaux sociaux pour enrichir votre expérience",
    "migrationStep": {
      "completed1": "Bravo ! Vous avez terminé la première des deux étapes de la migration.",
      "completed2": "Assurez-vous que vos abonnés s’inscrivent également sur HelloQuitX et revenez le #20Janvier pour activer votre reconnexion.",
      "daysLeft": "Plus que {count} jours !",
      "nextSteps": "Effectuez les étapes suivantes pour voguer vers de nouveaux rivages !"
    },
    "importButton": "Importer mon archive Twitter/X",
    "shareModal": {
      "title": "Partager votre voyage",
      "shareOn": "Partager sur {platform}",
      "shareText": "Je viens de faire mon #eXit! L’exode de X est massif. Ne perdez pas un seul de vos abonnés. Grâce à #HelloQuitX j’ai inscrit {count} nouveaux passagers pour partir vers #BlueSky & #Mastodon. Retrouvez automatiquement vos communautés le #20Janvier via https://app.helloquitx.com !"
    },
    "newsletter": {
      "title": "Restez informé.e",
      "description": "Resté.e informé.e de la dernière étape et des nouvelles fonctionnalités.",
      "subscribe": "Rester informé.e des prochaines étapes",
      "subscribed": "Vous êtes inscrit.e à la newsletter !",
      "emailLabel": "Votre adresse email",
      "emailPlaceholder": "exemple@email.com",
      "acceptHQX": "Je veux recevoir des updates de HelloQuitteX",
      "acceptOEP": "Je souhaite aussi être informé.e des prochaines initiatives de [On est prêt](https://www.onestpret.com), qui accompagne HelloQuitteX",
      "subscribing": "Inscription en cours...",
      "confirmSubscribe": "Confirmer l'inscription"
    },
    "tutorial": {
      "title": "Explication des étapes dans notre tutoriel",
      "description": "Découvrez comment migrer facilement de Twitter/X vers Mastodon et Bluesky",
      "watchVideo": "Regarder la vidéo"
    }
  },
  "dashboardSea": {
    "welcome": "Bienvenue à bord d'HelloQuitteX !",
    "logo": {
      "alt": "HelloQuitteX Logo"
    }
  },
  "upload": {
    "title": "Importez votre archive Twitter/X pour poursuivre votre voyage",
    "action" : "Déposez ou selectionnez votre archive Twitter/X ici",
    "description": "Trois formats de données sont acceptés :\n- votre archive X originale si 1Go (au format Zip)\n- les fichiers following.js et follower.js ENSEMBLE et non zippés,\n- les versions fractionnées de ces fichiers pour les grosses archives (following-part*.js + follower-part*.js)",
    "loading": {
      "default": "Chargement...",
      "uploading": "Ne quittez pas la page, votre importation est en cours"
    },
    "helpButton": "Aide pour obtenir votre archive Twitter/X",
    "loading-indic" : "Chargement de vos données...",
    "loading-uploading": "Restez sur la page, importation en cours",
    "logo": {
        "alt": "HelloQuitteX Logo"
      },
    "helpModal": {
      "title": "Comment obtenir votre archive Twitter/X ?",
      "description": "Pour obtenir votre archive Twitter/X, suivez ces étapes :",
      "steps": [
        "Connectez-vous à votre compte Twitter/X",
        "Allez dans \"Plus\" dans le menu de gauche",
        "Cliquez sur \"Paramètres et support\" puis \"Paramètres et confidentialité\"",
        "Dans \"Votre compte\", sélectionnez \"Télécharger une archive de vos données\"",
        "Confirmez votre mot de passe si demandé",
        "Cliquez sur \"Demander l'archive\"",
        "Twitter/X vous enverra un e-mail lorsque votre archive sera prête à être téléchargée",
        "Une fois téléchargée, vous pourrez importer le fichier .zip ici"
      ],
      "note": "Note : La préparation de l'archive par Twitter/X peut prendre jusqu'à 24 heures."
>>>>>>> a30b53b9
    },
    "signin": {
        "title": "Prêt à migrer vers de nouveaux rivages ?",
        "subtitle": "Commencez par vous connecter avec Twitter pour migrer vos données",
        "loading": "Chargement des informations…"
    },
    "dashboard": {
        "loading": "Chargement de vos données...",
        "addSocialNetwork": "Ajouter un réseau social",
        "addSocialNetworkDescription": "Connectez-vous à d'autres réseaux sociaux pour enrichir votre expérience",
        "migrationStep": {
            "completed": "Vous avez réalisé la première étape de votre migration",
            "daysLeft": "{count} jours restants avant le grand départ",
            "nextSteps": "Effectuez les étapes suivantes pour voguer vers de nouveaux rivages !"
        },
        "importButton": "Importer mon archive Twitter",
        "shareModal": {
            "title": "Partager votre voyage",
            "shareOn": "Partager sur {platform}",
            "shareText": "🔥 Je viens de faire mon #eXit L’exode de X est massif ! Ne perdez pas un seul de vos followers. Grâce à #HelloQuitX j’ai inscrit {count} nouveaux passagers pour un voyage vers #BlueSky & #Mastodon. Embarquez vous aussi et retrouvez automatiquement vos communautés le #20Janvier !"
        },
        "newsletter": {
            "title": "Restez informé.e",
            "description": "Resté.e informé.e de la dernière étape et des nouvelles fonctionnalités.",
            "subscribe": "Rester informé.e des prochaines étapes",
            "subscribed": "Vous êtes inscrit.e à la newsletter !",
            "emailLabel": "Votre adresse email",
            "emailPlaceholder": "exemple@email.com",
            "acceptHQX": "Je veux recevoir des updates de HelloQuitteX",
            "acceptOEP": "Je souhaite aussi être informé.e des prochaines initiatives de [On est prêt](https://www.onestpret.com), qui accompagne HelloQuitteX",
            "subscribing": "Inscription en cours...",
            "confirmSubscribe": "Confirmer l'inscription"
        }
    },
    "dashboardSea": {
        "welcome": "Bienvenue à bord d'HelloQuitteX !",
        "logo": {
            "alt": "HelloQuitteX Logo"
        }
    },
    "upload": {
        "title": "Importez votre archive Twitter pour poursuivre votre voyage",
        "action": "Déposez ou selectionnez votre archive Twitter ici",
        "description": "Trois formats de données sont acceptés :\n- votre archive X originale si <1Go (au format Zip)\n- les fichiers following.js et follower.js ENSEMBLE et non zippés,\n- les versions fractionnées de ces fichiers pour les grosses archives (following-part*.js + follower-part*.js)",
        "loading": "Vos fichiers sont en cours de traitement, veuillez rester sur la page jusqu'à la redirection.",
        "helpButton": "Aide pour obtenir votre archive Twitter",
        "loading-indic": "Chargement de vos données...",
        "logo": {
            "alt": "HelloQuitteX Logo"
        },
        "helpModal": {
            "title": "Comment obtenir votre archive Twitter ?",
            "description": "Pour obtenir votre archive Twitter, suivez ces étapes :",
            "steps": [
                "Connectez-vous à votre compte Twitter",
                "Allez dans \"Plus\" dans le menu de gauche",
                "Cliquez sur \"Paramètres et support\" puis \"Paramètres et confidentialité\"",
                "Dans \"Votre compte\", sélectionnez \"Télécharger une archive de vos données\"",
                "Confirmez votre mot de passe si demandé",
                "Cliquez sur \"Demander l'archive\"",
                "Twitter vous enverra un e-mail lorsque votre archive sera prête à être téléchargée",
                "Une fois téléchargée, vous pourrez importer le fichier .zip ici"
            ],
            "note": "Note : La préparation de l'archive par Twitter peut prendre jusqu'à 24 heures."
        },
        "errors": {
            "fileSize": "La taille du fichier dépasse la limite de 1 Go",
            "fileType": "Type de fichier invalide. Veuillez téléverser un fichier ZIP ou les fichiers following.js et follower.js",
            "noFiles": "Aucun fichier sélectionné",
            "invalidCombination": "Veuillez téléverser soit un fichier ZIP, following.js + follower.js, ou leurs versions fractionnées (following-part*.js/follower-part*.js)",
            "fetchStats": "Impossible de récupérer les statistiques totales"
        }
    },
<<<<<<< HEAD
    "largeFiles": {
        "logo": {
            "alt": "HelloQuitteX Logo"
        },
        "progress": {
            "total": {
                "title": "Progression totale",
                "processed": "{processed} / {total}"
            },
            "followers": {
                "title": "Abonnés",
                "processed": "{processed} / {total}"
            },
            "following": {
                "title": "Abonnements",
                "processed": "{processed} / {total}"
            }
        },
        "status": {
            "title": "Statut",
            "pending": "En attente",
            "processing": "En cours",
            "completed": "Terminé",
            "failed": "Échec"
        },
        "stats": {
            "followers": "Abonnés",
            "following": "Abonnements"
        },
        "button": {
            "dashboard": "Retourner au dashboard"
        }
    },
    "profile": {
        "unlinkConfirmation": "Êtes-vous sûr de vouloir délier votre compte {provider} ?",
        "unlinkSuccess": "Votre compte {provider} a été délié avec succès",
        "unlinkError": "Une erreur est survenue lors de la déliaison de votre compte {provider}",
        "unlinkButton": "Délier le compte {provider}",
        "providers": {
            "twitter": "Twitter",
            "bluesky": "Bluesky",
            "mastodon": "Mastodon"
        },
        "errors": {
            "lastAccount": "Impossible de délier votre dernier compte connecté",
            "notLinked": "Aucun compte {provider} n'est lié"
        }
=======
    "button": {
      "dashboard": "Retourner au dashboard"
    }
  },
  "profile": {
    "unlinkConfirmation": "Êtes-vous sûr de vouloir délier votre compte {provider} ?",
    "unlinkSuccess": "Votre compte {provider} a été délié avec succès",
    "unlinkError": "Une erreur est survenue lors de la déliaison de votre compte {provider}",
    "unlinkButton": "Délier le compte {provider}",
    "providers": {
      "twitter": "Twitter/X",
      "bluesky": "Bluesky",
      "mastodon": "Mastodon"
    },
    "errors": {
      "lastAccount": "Impossible de délier votre dernier compte connecté",
      "notLinked": "Aucun compte {provider} n'est lié"
    }
  },
"settings": {
    "logout": "Déconnexion",
    "deleteAccount": "Supprimer mon compte",
    "deleteConfirm": {
      "title": "Supprimer le compte",
      "message": "Êtes-vous sûr de vouloir supprimer votre compte ? Cette action est irréversible et entraînera la suppression de :\n\n• Toutes vos données importées\n• Tous vos comptes liés (Twitter/X, BlueSky, Mastodon)\n• Votre profil HelloQuitteX",
      "cancel": "Annuler",
      "confirm": "Oui, supprimer mon compte"
>>>>>>> a30b53b9
    },
    "settings": {
        "logout": "Déconnexion",
        "deleteAccount": "Supprimer mon compte",
        "deleteConfirm": {
            "title": "Supprimer le compte",
            "message": "Êtes-vous sûr de vouloir supprimer votre compte ? Cette action est irréversible et entraînera la suppression de :\n\n• Toutes vos données importées\n• Tous vos comptes liés (Twitter, BlueSky, Mastodon)\n• Votre profil HelloQuitteX",
            "cancel": "Annuler",
            "confirm": "Oui, supprimer mon compte"
        },
        "notifications": {
            "title": "Notifications",
            "hqxNewsletter": "Recevoir les updates de HelloQuitteX",
            "oepNewsletter": "Être informé.e des initiatives de On est prêt"
        }
    }
<<<<<<< HEAD
=======
  },
"support": {
    "modal": {
      "title": "Un problème ?",
      "description": "Envoyez-nous un message et nous vous répondrons dans les plus brefs délais.",
      "error": {
        "send": "Erreur lors de l'envoi du message",
        "unknown": "Une erreur inattendue s'est produite"
      },
      "form": {
        "email": {
          "label": "Votre adresse email",
          "placeholder": "exemple@email.com"
        },
        "subject": {
          "label": "Sujet",
          "placeholder": "Votre sujet"
        },
        "message": {
          "label": "Message",
          "placeholder": "Votre message"
        },
        "submit": "Envoyer",
        "submitting": "Envoi en cours..."
      }
    }
  },
"errorModal": {
    "title": "Erreur",
    "close": "Fermer",
    "extractArchive": {
      "title": "Comment extraire votre archive Twitter/X",
      "windows": "Windows",
      "mac": "Mac",
      "linux": "Linux",
      "steps": {
        "windows": {
          "step1": "Clic droit sur le fichier .zip",
          "step2": "Sélectionnez \"Extraire tout...\"",
          "step3": "Choisissez un dossier de destination",
          "step4": "Cliquez sur \"Extraire\""
        },
        "mac": {
          "step1": "Double-cliquez sur le fichier .zip",
          "step2": "L'archive sera automatiquement extraite"
        },
        "linux": {
          "step1": "Ouvrez un terminal",
          "step2": "Naviguez vers le dossier contenant le .zip",
          "step3": "Tapez : unzip nom-du-fichier.zip"
        }
      }
    }
  },
  "firstSeen": {
    "title": "Bienvenue !",
    "description": "Vous êtes sur le point d'embarquer avec HelloQuitteX afin de référencer vos différentes identités numériques et dupliquer votre communauté sur d'autres réseaux. L'ensemble de l'opération vous prendra 5 min et n'aura pas d'impact sur votre compte X. À partir du 20 Janvier, vos comptes BlueSky et Mastodon commenceront à recevoir automatiquement de nouveaux abonnés.\nAfin que tout se passe bien, nous vous proposons de vous accompagner --dans certains cas le processus requiert plusieurs étapes-- et de vous informer des fonctionnalités qui seront publiées prochainement (comme le fait d'importer ses messages X sur BlueSky ou Mastodon).\nEn embarquant avec nous, vous nous autorisez à vous contacter par BlueSky et Mastodon. Nous vous recommondons de plus à nous laisser votre e-mail afin de nous permettre de vous contacter sur la suite de vos campagnes.\nCe contact sera utilisé avec parcimonie et vous pourrez sortir du programme d'accompagnement à tout moment.",
    "newsletter": {
      "subtitle": "Je souhaite être accompagné.e par HelloQuitteX.",
      "emailLabel": "Inscrivez votre mail pour rester informé.e (optionnel) :",
      "emailPlaceholder": "pseudo@nomdedomaine.com",
      "consent": "Je souhaite aussi être informé.e des prochaines initiatives de On est prêt, qui accompagne HelloQuitteX",
      "researchConsent": "Je souhaite partager avec le CNRS mon graphe de connexions à des fins de recherche. Il sera traité de manière aggrégée. Aucun donnée personnelle ne sera rendu publique.",
      "errors": {
        "missingEmail": "E-mail manquant"
      }
    },
    "cta": "ENVOYER",
    "dismiss": "Ne plus afficher ce message"
  }
>>>>>>> a30b53b9
}<|MERGE_RESOLUTION|>--- conflicted
+++ resolved
@@ -6,15 +6,6 @@
         }
     },
     "connectedAccounts": {
-<<<<<<< HEAD
-        "connectedWith": "Vous êtes connecté avec {services} ✨",
-        "and": "et",
-        "services": {
-            "twitter": "Twitter",
-            "bluesky": "BlueSky",
-            "mastodon": "Mastodon"
-        }
-=======
       "connectedWith": "Vous êtes connecté avec {services} ",
       "and": "et",
       "services": {
@@ -22,7 +13,6 @@
         "bluesky": "BlueSky",
         "mastodon": "Mastodon"
       }
->>>>>>> a30b53b9
     },
     "blueskyLogin": {
         "title": "Connectez-vous à BlueSky",
@@ -50,34 +40,6 @@
         }
     },
     "consentModal": {
-<<<<<<< HEAD
-        "title": "Confirmation d'upload",
-        "description": "En uploadant vos fichiers Twitter, vous confirmez que :",
-        "conditions": {
-            "ownership": "Vous êtes le propriétaire légitime de ces données.",
-            "cnrsUsage": "Vous acceptez que les donnees fournies soient utilisées par le Centre Nationale de la Recherche Scientifique (CNRS) dans le cadre de l'opération HelloQuitteX.",
-            "profileCreation": "Vous comprenez que ces données seront utilisées pour créer votre profil sur HelloQuitteX."
-        },
-        "buttons": {
-            "cancel": "Annuler",
-            "accept": "Accepter et continuer"
-        }
-    },
-    "dashboardLoginButtons": {
-        "importTwitter": "Importer mon archive Twitter",
-        "addSocialNetwork": "Ajoutez un autre réseau social",
-        "services": {
-            "twitter": "Twitter",
-            "mastodon": {
-                "title": "Mastodon",
-                "instances": {
-                    "piaille": "piaille.fr",
-                    "mastodon": "mastodon.social"
-                }
-            },
-            "bluesky": "BlueSky"
-        }
-=======
       "title": "Confirmation d'upload",
       "description": "En uploadant vos fichiers Twitter/X, vous confirmez que :",
       "conditions": {
@@ -115,7 +77,6 @@
         "bluesky" : "J'associe mon compte Bluesky",
         "mastodon" : "J'associe mon compte Mastodon"
       }
->>>>>>> a30b53b9
     },
     "footer": {
         "hosted": {
@@ -123,62 +84,6 @@
             "cnrs": "CNRS/ISC-PIF",
             "hqx": "HelloQuitteX"
         },
-<<<<<<< HEAD
-        "copyright": "© {year} HelloQuitteX. Tous droits réservés."
-    },
-    "loginButtons": {
-        "twitter": {
-            "continue": "Continuer avec Twitter",
-            "notDeleted": "J'ai un compte Twitter"
-        },
-        "deleteAccount": "J'ai déjà supprimé mon compte Twitter",
-        "bluesky": {
-            "connect": "Se connecter avec BlueSky"
-        },
-        "mastodon": {
-            "connect": "Se connecter avec Mastodon",
-            "instances": {
-                "piaille": "Se connecter via Piaille.fr",
-                "mastodon": "Se connecter via Mastodon.social"
-            }
-        }
-    },
-    "partageButton": {
-        "share": "Partager"
-    },
-    "progressSteps": {
-        "dashboard": {
-            "title": "Dashboard",
-            "description": "Connexion réussie à la plateforme HelloQuitteX !"
-        },
-        "socialNetworks": {
-            "title": "Réseaux sociaux",
-            "description": "Ajoutez un réseau social"
-        },
-        "import": {
-            "title": "Import",
-            "description": {
-                "withStats": "{following} abos, {followers} abonnés",
-                "noStats": "Importez vos abonnements"
-            }
-        },
-        "share": {
-            "title": "Partage",
-            "description": "Aidez vos amis à migrer"
-        }
-    },
-    "successModal": {
-        "title": "Import réussi !",
-        "following": {
-            "title": "Abonnements ({count})",
-            "username": "@{username}"
-        },
-        "followers": {
-            "title": "Abonnés ({count})",
-            "username": "@{username}"
-        },
-        "close": "Fermer"
-=======
         "copyright": " {year} HelloQuitteX. Tous droits réservés."
       },
     "loginButtons": {
@@ -220,42 +125,38 @@
     "following": {
       "title": "Abonnements ({count})",
       "username": "@{username}"
->>>>>>> a30b53b9
-    },
-    "uploadButton": {
-        "dropHere": "Déposez votre fichier ici",
-        "uploadInProgress": "Nous analysons votre archive, veuillez patienter ...",
-        "clickOrDrop": "Cliquez ou glissez votre archive ici",
-        "error": {
-            "uploadFailed": "Le téléchargement a échoué après plusieurs tentatives. Veuillez réessayer."
-        }
-    },
-    "uploadResults": {
-        "congratulations": "Félicitations @{username}, vous êtes inscrit.e pour le voyage !",
-        "importSuccess": "L'importation de vos fichiers a permis d'inscrire {count} nouveaux passagers !",
-        "stats": {
+    },
+    "followers": {
+      "title": "Abonnés ({count})",
+      "username": "@{username}"
+    },
+    "close": "Fermer"
+  },
+  "uploadButton": {
+    "dropHere": "Déposez votre fichier ici",
+    "uploadInProgress": "Nous analysons votre archive, veuillez patienter ...",
+    "clickOrDrop": "Cliquez ou glissez votre archive ici",
+    "error": {
+      "uploadFailed": "Le téléchargement a échoué après plusieurs tentatives. Veuillez réessayer."
+    }
+  },
+  "uploadResults": {
+    "congratulations": "Félicitations @{username}, vous êtes inscrit.e pour le voyage !",
+    "importSuccess": "L'importation de vos fichiers a permis d'inscrire {count} nouveaux passagers !",
+    "stats": {
             "twitterAccounts": {
-<<<<<<< HEAD
-                "label": "Comptes Twitter",
-                "value": "{count}"
-=======
             "label": "Comptes Twitter/X",
             "value": "{count}"
->>>>>>> a30b53b9
             },
             "totalImported": {
-                "label": "Total importé",
-                "value": "{count} comptes importés"
+            "label": "Total importé",
+            "value": "{count} comptes importés"
             },
             "readyTravelers": {
-                "label": "Prêts au voyage",
-                "value": "{count} comptes prêts"
+            "label": "Prêts au voyage",
+            "value": "{count} comptes prêts"
             }
         },
-<<<<<<< HEAD
-        "inviteFriends": "Invitez vos abonné.e.s à partir avec vous !",
-        "redirecting": "Redirection vers le tableau de bord..."
-=======
     "inviteFriends": "Invitez vos abonné.e.s à partir avec vous !",
     "redirecting": "Redirection vers le tableau de bord..."
   },
@@ -332,129 +233,44 @@
         "Une fois téléchargée, vous pourrez importer le fichier .zip ici"
       ],
       "note": "Note : La préparation de l'archive par Twitter/X peut prendre jusqu'à 24 heures."
->>>>>>> a30b53b9
-    },
-    "signin": {
-        "title": "Prêt à migrer vers de nouveaux rivages ?",
-        "subtitle": "Commencez par vous connecter avec Twitter pour migrer vos données",
-        "loading": "Chargement des informations…"
-    },
-    "dashboard": {
-        "loading": "Chargement de vos données...",
-        "addSocialNetwork": "Ajouter un réseau social",
-        "addSocialNetworkDescription": "Connectez-vous à d'autres réseaux sociaux pour enrichir votre expérience",
-        "migrationStep": {
-            "completed": "Vous avez réalisé la première étape de votre migration",
-            "daysLeft": "{count} jours restants avant le grand départ",
-            "nextSteps": "Effectuez les étapes suivantes pour voguer vers de nouveaux rivages !"
-        },
-        "importButton": "Importer mon archive Twitter",
-        "shareModal": {
-            "title": "Partager votre voyage",
-            "shareOn": "Partager sur {platform}",
-            "shareText": "🔥 Je viens de faire mon #eXit L’exode de X est massif ! Ne perdez pas un seul de vos followers. Grâce à #HelloQuitX j’ai inscrit {count} nouveaux passagers pour un voyage vers #BlueSky & #Mastodon. Embarquez vous aussi et retrouvez automatiquement vos communautés le #20Janvier !"
-        },
-        "newsletter": {
-            "title": "Restez informé.e",
-            "description": "Resté.e informé.e de la dernière étape et des nouvelles fonctionnalités.",
-            "subscribe": "Rester informé.e des prochaines étapes",
-            "subscribed": "Vous êtes inscrit.e à la newsletter !",
-            "emailLabel": "Votre adresse email",
-            "emailPlaceholder": "exemple@email.com",
-            "acceptHQX": "Je veux recevoir des updates de HelloQuitteX",
-            "acceptOEP": "Je souhaite aussi être informé.e des prochaines initiatives de [On est prêt](https://www.onestpret.com), qui accompagne HelloQuitteX",
-            "subscribing": "Inscription en cours...",
-            "confirmSubscribe": "Confirmer l'inscription"
-        }
-    },
-    "dashboardSea": {
-        "welcome": "Bienvenue à bord d'HelloQuitteX !",
-        "logo": {
-            "alt": "HelloQuitteX Logo"
-        }
-    },
-    "upload": {
-        "title": "Importez votre archive Twitter pour poursuivre votre voyage",
-        "action": "Déposez ou selectionnez votre archive Twitter ici",
-        "description": "Trois formats de données sont acceptés :\n- votre archive X originale si <1Go (au format Zip)\n- les fichiers following.js et follower.js ENSEMBLE et non zippés,\n- les versions fractionnées de ces fichiers pour les grosses archives (following-part*.js + follower-part*.js)",
-        "loading": "Vos fichiers sont en cours de traitement, veuillez rester sur la page jusqu'à la redirection.",
-        "helpButton": "Aide pour obtenir votre archive Twitter",
-        "loading-indic": "Chargement de vos données...",
-        "logo": {
-            "alt": "HelloQuitteX Logo"
-        },
-        "helpModal": {
-            "title": "Comment obtenir votre archive Twitter ?",
-            "description": "Pour obtenir votre archive Twitter, suivez ces étapes :",
-            "steps": [
-                "Connectez-vous à votre compte Twitter",
-                "Allez dans \"Plus\" dans le menu de gauche",
-                "Cliquez sur \"Paramètres et support\" puis \"Paramètres et confidentialité\"",
-                "Dans \"Votre compte\", sélectionnez \"Télécharger une archive de vos données\"",
-                "Confirmez votre mot de passe si demandé",
-                "Cliquez sur \"Demander l'archive\"",
-                "Twitter vous enverra un e-mail lorsque votre archive sera prête à être téléchargée",
-                "Une fois téléchargée, vous pourrez importer le fichier .zip ici"
-            ],
-            "note": "Note : La préparation de l'archive par Twitter peut prendre jusqu'à 24 heures."
-        },
-        "errors": {
-            "fileSize": "La taille du fichier dépasse la limite de 1 Go",
-            "fileType": "Type de fichier invalide. Veuillez téléverser un fichier ZIP ou les fichiers following.js et follower.js",
-            "noFiles": "Aucun fichier sélectionné",
-            "invalidCombination": "Veuillez téléverser soit un fichier ZIP, following.js + follower.js, ou leurs versions fractionnées (following-part*.js/follower-part*.js)",
-            "fetchStats": "Impossible de récupérer les statistiques totales"
-        }
-    },
-<<<<<<< HEAD
-    "largeFiles": {
-        "logo": {
-            "alt": "HelloQuitteX Logo"
-        },
-        "progress": {
-            "total": {
-                "title": "Progression totale",
-                "processed": "{processed} / {total}"
-            },
-            "followers": {
-                "title": "Abonnés",
-                "processed": "{processed} / {total}"
-            },
-            "following": {
-                "title": "Abonnements",
-                "processed": "{processed} / {total}"
-            }
-        },
-        "status": {
-            "title": "Statut",
-            "pending": "En attente",
-            "processing": "En cours",
-            "completed": "Terminé",
-            "failed": "Échec"
-        },
-        "stats": {
-            "followers": "Abonnés",
-            "following": "Abonnements"
-        },
-        "button": {
-            "dashboard": "Retourner au dashboard"
-        }
-    },
-    "profile": {
-        "unlinkConfirmation": "Êtes-vous sûr de vouloir délier votre compte {provider} ?",
-        "unlinkSuccess": "Votre compte {provider} a été délié avec succès",
-        "unlinkError": "Une erreur est survenue lors de la déliaison de votre compte {provider}",
-        "unlinkButton": "Délier le compte {provider}",
-        "providers": {
-            "twitter": "Twitter",
-            "bluesky": "Bluesky",
-            "mastodon": "Mastodon"
-        },
-        "errors": {
-            "lastAccount": "Impossible de délier votre dernier compte connecté",
-            "notLinked": "Aucun compte {provider} n'est lié"
-        }
-=======
+    },
+    "errors": {
+      "fileSize": "La taille du fichier dépasse la limite de 1 Go",
+      "fileType": "Type de fichier invalide. Veuillez téléverser un fichier ZIP ou les fichiers following.js et follower.js",
+      "noFiles": "Aucun fichier sélectionné",
+      "invalidCombination": "Veuillez téléverser soit un fichier ZIP, following.js + follower.js, ou leurs versions fractionnées (following-part*.js/follower-part*.js)",
+      "fetchStats": "Impossible de récupérer les statistiques totales"
+    }
+  },
+  "largeFiles": {
+    "logo": {
+      "alt": "HelloQuitteX Logo"
+    },
+    "progress": {
+      "total": {
+        "title": "Progression totale",
+        "processed": "{processed} / {total}"
+      },
+      "followers": {
+        "title": "Abonnés",
+        "processed": "{processed} / {total}"
+      },
+      "following": {
+        "title": "Abonnements",
+        "processed": "{processed} / {total}"
+      }
+    },
+    "status": {
+      "title": "Statut",
+      "pending": "En attente",
+      "processing": "En cours",
+      "completed": "Terminé",
+      "failed": "Échec"
+    },
+    "stats": {
+      "followers": "Abonnés",
+      "following": "Abonnements"
+    },
     "button": {
       "dashboard": "Retourner au dashboard"
     }
@@ -482,25 +298,12 @@
       "message": "Êtes-vous sûr de vouloir supprimer votre compte ? Cette action est irréversible et entraînera la suppression de :\n\n• Toutes vos données importées\n• Tous vos comptes liés (Twitter/X, BlueSky, Mastodon)\n• Votre profil HelloQuitteX",
       "cancel": "Annuler",
       "confirm": "Oui, supprimer mon compte"
->>>>>>> a30b53b9
-    },
-    "settings": {
-        "logout": "Déconnexion",
-        "deleteAccount": "Supprimer mon compte",
-        "deleteConfirm": {
-            "title": "Supprimer le compte",
-            "message": "Êtes-vous sûr de vouloir supprimer votre compte ? Cette action est irréversible et entraînera la suppression de :\n\n• Toutes vos données importées\n• Tous vos comptes liés (Twitter, BlueSky, Mastodon)\n• Votre profil HelloQuitteX",
-            "cancel": "Annuler",
-            "confirm": "Oui, supprimer mon compte"
-        },
-        "notifications": {
-            "title": "Notifications",
-            "hqxNewsletter": "Recevoir les updates de HelloQuitteX",
-            "oepNewsletter": "Être informé.e des initiatives de On est prêt"
-        }
-    }
-<<<<<<< HEAD
-=======
+    },
+    "notifications": {
+      "title": "Notifications",
+      "hqxNewsletter": "Recevoir les updates de HelloQuitteX",
+      "oepNewsletter": "Être informé.e des initiatives de On est prêt"
+    }
   },
 "support": {
     "modal": {
@@ -571,5 +374,4 @@
     "cta": "ENVOYER",
     "dismiss": "Ne plus afficher ce message"
   }
->>>>>>> a30b53b9
 }