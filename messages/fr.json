--- conflicted
+++ resolved
@@ -185,11 +185,7 @@
     "shareModal": {
       "title": "Partager votre voyage",
       "shareOn": "Partager sur {platform}",
-<<<<<<< HEAD
       "shareText": "Je viens de faire mon #eXit! L’exode de X est massif. Ne perdez pas un seul de vos abonnés. Grâce à #HelloQuitX j’ai inscrit {count} nouveaux passagers pour partir vers #BlueSky & #Mastodon. Retrouvez automatiquement vos communautés le #20Janvier via https://app.helloquitx.com !"
-=======
-      "shareText": " Je viens de faire mon #eXit L’exode de X est massif ! Ne perdez pas un seul de vos followers. Grâce à #HelloQuitX j’ai inscrit {count} nouveaux passagers pour un voyage vers #BlueSky & #Mastodon. Embarquez vous aussi et retrouvez automatiquement vos communautés le #20Janvier !"
->>>>>>> c010b0b8
     },
     "newsletter": {
       "title": "Restez informé.e",
@@ -377,7 +373,6 @@
       }
     }
   },
-<<<<<<< HEAD
   "firstSeen": {
     "title": "Bienvenue !",
     "description": "Vous êtes sur le point d'embarquer avec HelloQuitteX afin de référencer vos différentes identités numériques et dupliquer votre communauté sur d'autres réseaux. L'ensemble de l'opération vous prendra 5 min et n'aura pas d'impact sur votre compte X. À partir du 20 Janvier, vos comptes BlueSky et Mastodon commenceront à recevoir automatiquement de nouveaux abonnés.\nAfin que tout se passe bien, nous vous proposons de vous accompagner --dans certains cas le processus requiert plusieurs étapes-- et de vous informer des fonctionnalités qui seront publiées prochainement (comme le fait d'importer ses messages X sur BlueSky ou Mastodon).\nEn embarquant avec nous, vous nous autorisez à vous contacter par BlueSky et Mastodon. Nous vous recommondons de plus à nous laisser votre e-mail afin de nous permettre de vous contacter sur la suite de vos campagnes.\nCe contact sera utilisé avec parcimonie et vous pourrez sortir du programme d'accompagnement à tout moment.",
@@ -393,8 +388,7 @@
     },
     "cta": "ENVOYER",
     "dismiss": "Ne plus afficher ce message"
-  }
-=======
+  },
   "migrate": {
     "title": "Migration de vos abonnements",
     "matches_found": "correspondances trouvées",
@@ -469,5 +463,4 @@
   "minimize": "Réduire",
   "close": "Fermer"
 }
->>>>>>> c010b0b8
 }