{
    "uploadButton": {
        "dropHere": "Arrastra tus archivos aquí",
        "clickOrDrop": "Haz clic o arrastra tu archivo aquí",
        "error": {
            "uploadFailed": "La descarga ha fallado después de varios intentos. Por favor, inténtalo nuevamente."
        },
        "uploadInProgress": "Estamos analizando tu archivo, por favor espera..."
    },
    "blueskyLogin": {
        "tooltip": {
            "createAccount": "Crea una aquí",
            "info": "Nunca almacenamos tu contraseña. Únicamente utilizamos los identificadores de autentificación seguros proveídos por Bluesky.",
            "noAccount": "¿No tienes cuenta en Bluesky todavía?"
        },
        "form": {
            "password": {
                "label": "Contraseña de la app",
                "placeholder": "••••••••",
                "help": "Crea una contraseña para la aplicación en"
            },
            "errors": {
                "missingFields": "Por favor, completa todos los campos",
                "default": "Ha ocurrido un error"
            },
            "identifier": {
                "label": "Identificador de Bluesky",
                "placeholder": "nombredeusuario.bsky.social"
            },
            "submit": "Conectarse"
        },
        "title": "Conéctate a Bluesky",
        "description": "Conecta tu cuenta de Bluesky para sincronizar tus datos y disfrutar la experiencia completa."
    },
    "consentModal": {
        "conditions": {
            "ownership": "Tienes la propiedad legítima de estos datos.",
            "cnrsUsage": "Aceptas que los datos brindados sean utilizados por el Centro Nacional para la Investigación Científica (CNRS) en el marco de la operación OpenPortability.",
            "profileCreation": "Entiendes que estos datos son utilizados para crear un perfil en OpenPortability."
        },
        "title": "Confirmación de envío",
        "description": "Enviando tus archivos de Twitter/X, confirmas que:",
        "buttons": {
            "accept": "Aceptar y continuar",
            "cancel": "Cancelar"
        }
    },
    "uploadResults": {
        "stats": {
            "totalImported": {
                "value": "{count} cuentas importadas",
                "label": "Total importados"
            },
            "twitterAccounts": {
                "value": "{count}",
                "label": "Cuentas de Twitter/X"
            },
            "readyTravelers": {
                "value": "{count} cuentas listas",
                "label": "Listo/a para el viaje"
            }
        },
        "redirecting": "Redirigiendo al dashboard...",
        "congratulations": "¡Felicidades, @{username}, ya te has registrado para el viaje!",
        "inviteFriends": "¡Invita a tus seguidores/as a unirse!",
        "importSuccess": "¡La importación de tus archivos ha permitido inscribir a {count} personas más!"
    },
    "loginButtons": {
        "deleteAccount": "Ya eliminé mi cuenta de Twitter/X",
        "mastodon": {
            "instances": {
                "piaille": "Conectarse vía Piaille.fr",
                "mastodon": "Conectarse vía Mastodon.social"
            },
            "connect": "Conectarse con Mastodon"
        },
        "twitter": {
            "continue": "Continuar con Twitter/X",
            "notDeleted": "Tengo una cuenta de Twitter/X"
        },
        "bluesky": {
            "connect": "Conectarse con Bluesky"
        }
    },
    "progressSteps": {
        "import": {
            "title": "Subir mi archivo de X/Twitter",
            "description": {
                "withStats": "{following} seguidos, {followers} seguidores",
                "noStats": "Importa tus suscripciones"
            }
        },
        "share": {
            "description": "Ayuda a tus amistades a migrar",
            "title": "Compartir con mi comunidad"
        },
        "dashboard": {
            "title": "Te damos la bienvenida a bordo",
            "description": "¡Conexión a la plataforma HelloQuitX exitosa!"
        },
        "socialNetworks": {
            "title": "Vincular mis redes sociales",
            "description": "Agregar una red social"
        }
    },
    "upload": {
        "loading-indic": "Cargando tus datos...",
        "logo": {
            "alt": "Logo de OpenPortability"
        },
        "helpModal": {
            "steps": [
                "Conéctate a tu cuenta de Twitter/X",
                "Ve a \"Más\" en el menú izquierdo",
                "Haz clic en \"Configuración y privacidad\"",
                "En \"Tu cuenta\", selecciona \"Descargar un archivo con tus datos\"",
                "Confirma tu contraseña si te la piden",
                "Haz clic en \"Solicita tu archivo\"",
                "Twitter/X te enviará un email cuando tu archivo esté listo para descargar",
                "Una vez descargado, podrás importar el archivo aquí"
            ],
            "description": "Para obtener tu archivo de Twitter/X, sigue estos pasos:",
            "title": "¿Cómo obtener tu archivo de Twitter/X?",
            "note": "Nota: El envío del archivo de Twitter/X puede tardar hasta 24 horas."
        },
        "title": "Importar tu archivo de Twitter/X para continuar tu viaje",
        "helpButton": "Ayuda para obtener tu archivo de Twitter/X",
        "loading": {
            "default": "Cargando...",
            "uploading": "Permanece en la página, tu importación está en curso"
        },
        "errors": {
            "fileSize": "El tamaño del archivo excede el límite de 1 GB",
            "fileType": "Tipo de archivo inválido. Por favor, sube o bien un archivo ZIP o bien los archivos following.js y follower.js",
            "noFiles": "Ningún archivo seleccionado",
            "invalidCombination": "Por favor, sube o bien un archivo ZIP, o los archivos following.js y follower.js, o sus versiones fraccionadas (following-part*.js/follower-part*.js)"
        },
        "action": "Arrastra aquí tu archivo de Twitter o selecciónalo",
        "description": "Se aceptan tres formatos:\n- tu archivo X original completo si ocupa menos de 1 GB (en formato zip)\n- los archivos following.js y follower.js JUNTOS y descomprimidos,\n- las versiones fraccionadas de estos archivos, si son pesados (following-part*.js + follower-part*.js)",
        "loading-uploading": "Permanece en la página, importación en curso",
        "logoCNRS": {
            "alt": "CNRS, Centro Nacional por la Investigación Científica, Francia"
        }
    },
    "dashboardLoginButtons": {
        "services": {
            "mastodon": {
                "instances": {
                    "piaille": "piaille.fr",
                    "mastodon": "mastodon.social"
                },
                "title": "Mastodon",
                "instance": "¿En qué servidor está tu cuenta? (ej. mastodon.social)",
                "connect": "Conectarse",
                "error": {
                    "required": "Es necesario el nombre del servidor",
                    "unreachable": "No podemos acceder a ese servidor. Por favor, comprueba la URL otra vez.",
                    "fetch_instances": "Error recuperando información de los servidores.",
                    "invalid_format": "Formato de servidor inválido. Ejemplo: mastodon.social",
                    "special_chars": "El servidor no puede contener caracteres especiales",
                    "too_long": "El nombre del servidor es demasiado largo"
                }
            },
            "twitter": "Twitter/X",
            "bluesky": "Bluesky"
        },
        "importTwitter": "Importar mi archivo Twitter/X",
        "addSocialNetwork": "Agregar otra red social",
        "connectedDashboard": {
            "twitter": "Conectar con Twitter/X",
            "bluesky": "Conectar con Bluesky",
            "mastodon": "Conectar con Mastodon"
        }
    },
    "largeFiles": {
        "progress": {
            "following": {
                "title": "Seguidos",
                "processed": "{processed} / {total}"
            },
            "followers": {
                "title": "Seguidores",
                "processed": "{processed} / {total}"
            },
            "total": {
                "title": "Progreso total",
                "processed": "{processed} / {total}"
            }
        },
        "status": {
            "pending": "Pendiente",
            "completed": "Completo",
            "failed": "Fallido",
            "processing": "En curso",
            "title": "Estado"
        },
        "logo": {
            "alt": "Logo de OpenPortability"
        },
        "stats": {
            "following": "Seguidos",
            "followers": "Seguidores"
        },
        "button": {
            "dashboard": "Volver al panel de control"
        },
        "logoCNRS": {
            "alt": "CNRS, Centro Nacional por la Investigación Científica, Francia"
        }
    },
    "dashboard": {
        "migrationStep": {
            "completed": "Ha completado la primera etapa de su migración",
            "daysLeft": "¡{count} días restantes!",
            "nextSteps": "¡Completa los siguientes pasos para descubrir nuevos horizontes!",
            "completed1": "¡Felicidades! Has completado la primera de las dos etapas de migración.",
            "completed2": "No te olvides de invitar a las personas que te siguen en X para que se registren también en OpenPortability. Podrán reconectar contigo rápidamente, incluso sin tener su archivo. \nLa fase 2 llegará muy pronto: según prefieras, recibirás una notificación por email o puedes enterarte del lanzamiento en X, Bluesky y Mastodon.\nAtención, ¡habrá sorpresas!"
        },
        "shareModal": {
            "title": "Compartir tu viaje",
            "shareOn": "Compartir en {platform}",
            "shareText": "¡Acabo de hacer mi #eXit! El éxodo de X es masivo. No pierdas a ninguno de tus seguidores. Gracias a #OpenPortability he sumado a {count} nuevos pasajeros para un viajar a #BlueSky y #Mastodon. ¡Únete y encuentra tu comunidad! https://openportability.org"
        },
        "newsletter": {
            "title": "Sigue las novedades",
            "subscribe": "Recibe información sobre los próximos pasos del proyecto OpenPortability",
            "acceptHQX": "Deseo recibir las novedades de OpenPortability",
            "subscribing": "Suscribiéndote...",
            "subscribed": "¡Te has inscrito a la newsletter!",
            "emailLabel": "Tu email",
            "emailPlaceholder": "ejemplo@email.com",
            "confirmSubscribe": "Confirmar la suscripción",
            "description": "Recibe información sobre la última etapa y sobre nuevas funcionalidades.",
            "acceptOEP": "Deseo también información sobre las próximas iniciativas de [On est prêt](https://www.onestpret.com), que acompaña OpenPortability"
        },
        "loading": "Cargando tus datos...",
        "addSocialNetwork": "Añadir una red social",
        "addSocialNetworkDescription": "Conéctate a otras redes sociales para enriquecer tu experiencia",
        "importButton": "Importar mi archivo de Twitter/X",
        "tutorial": {
            "title": "Explicación paso a paso en nuestro tutorial",
<<<<<<< HEAD
            "description": "Descubra como migrar fácilmente de Twitter/X a Mastodon y Bluesky",
            "watchVideo": "Mire el vídeo"
        },
        "no_archive_yet": "Aún no tengo mi archivo"
=======
            "description": "Descubre como migrar fácilmente de Twitter/X a Mastodon y Bluesky",
            "watchVideo": "Mira el vídeo"
        }
>>>>>>> ee7231ff
    },
    "profile": {
        "errors": {
            "notLinked": "No hay ninguna cuenta de {provider} vinculada",
            "lastAccount": "Imposible desvincular tu última cuenta conectada"
        },
        "unlinkError": "Ha ocurrido un error en el momento de desvincular tu cuenta de {provider}",
        "providers": {
            "mastodon": "Mastodon",
            "twitter": "Twitter/X",
            "bluesky": "Bluesky"
        },
        "unlinkSuccess": "Tu cuenta de {provider} ha sido desvinculada con éxito",
        "unlinkConfirmation": "¿Estás seguro/a de querer desvincular tu cuenta de {provider}?",
        "unlinkButton": "Desvincular la cuenta de {provider}"
    },
    "signin": {
        "loading": "Cargando información...",
<<<<<<< HEAD
        "title": "¿Listo/a para viajar a nuevos horizontes?",
        "subtitle": "Comience por conectarse a Twitter/X para migrar sus datos",
        "embark": "Sube tu archivo para embarcar a tu comunidad",
        "welcome": "Bienvenido/a",
=======
        "title": "¿Listo/a para descubrir nuevos horizontes?",
        "subtitle": "Comienza por conectarte a Twitter/X para migrar tus datos",
>>>>>>> ee7231ff
        "logo": {
            "alt": "Logo de OpenPortability"
        },
        "logoCNRS": {
            "alt": "CNRS, Centro Nacional para la Investigación Científica, Francia"
        }
    },
    "migrationComplete": {
        "error": {
            "createAccount": "Crear una cuenta",
            "title": "Error de migración",
            "retry": "Intentar nuevamente"
        },
        "success": {
            "description": "Tu cuenta se ha migrado con éxito a BlueSky con el nombre de usuario {handle}",
            "displayName": "({name})",
            "viewProfile": "Ver perfil",
            "title": "¡Migración completa!"
        }
    },
    "successModal": {
        "title": "¡Importación completada con éxito!",
        "followers": {
            "title": "Seguidores ({count})",
            "username": "@{username}"
        },
        "close": "Cerrar",
        "following": {
            "title": "Seguidos ({count})",
            "username": "@{username}"
        }
    },
    "settings": {
        "logout": "Cerrar sesión",
        "notifications": {
            "title": "Notificaciones",
            "hqxNewsletter": "Recibir actualizaciones de OpenPortability",
            "oepNewsletter": "Recibir información de las iniciativas de On est prêt"
        },
        "deleteConfirm": {
            "cancel": "Cancelar",
            "title": "Eliminar la cuenta",
            "message": "¿Estás seguro/a de querer eliminar su cuenta? Esta acción es irreversible e implicará la supresión de:\n\n• Todos tus datos importados\n• Todas tus cuentas vinculadas (Twitter/X, BlueSky, Mastodon)\n• Tu perfil de OpenPortability",
            "confirm": "Sí, eliminar mi cuenta"
        },
        "deleteAccount": "Eliminar mi cuenta",
        "newsletter": "Newsletter de OpenPortability",
        "research": "Programa de investigación del CNRS (Centro Nacional para la Investigación Científica, Francia)",
        "oepNewsletter": "Recibe información sobre las iniciativas de On est prêt",
        "preferencesUpdated": "Preferencias actualizadas"
    },
    "dashboardSea": {
        "welcome": "¡Te damos la bienvenida a bordo de OpenPortability!",
        "logo": {
            "alt": "Logo de OpenPortability"
        },
        "logoCNRS": {
            "alt": "CNRS, Centro Nacional por la Investigación Científica, Francia"
        }
    },
    "errorModal": {
        "close": "Cerrar",
        "title": "Error",
        "extractArchive": {
            "title": "Cómo extraer tu archivo",
            "windows": "Windows",
            "steps": {
                "windows": {
                    "step1": "Clic derecho sobre el archivo .zip",
                    "step2": "Selecciona \"Extraer todo\"",
                    "step3": "Elige una carpeta de destino",
                    "step4": "Haz clic en \"Extraer\""
                },
                "mac": {
                    "step1": "Haz doble-clic en el archivo .zip",
                    "step2": "El archivo será automáticamente extraído"
                },
                "linux": {
                    "step2": "Selecciona \"Extraer aquí\" o \"Extraer en...\"",
                    "step1": "Haz clic derecho sobre el archivo .zip",
                    "step3": "Elige una carpeta de destino si se solicita"
                }
            },
            "mac": "Mac",
            "linux": "Linux"
        }
    },
    "footer": {
        "hosted": {
            "cnrs": "CNRS/ISC-PIF",
            "hqx": "OpenPortability",
            "text": "Esta plataforma es hospedada por el {cnrs}."
        },
        "copyright": " {year} OpenPortability. Todos los derechos reservados.",
        "privacy": "Política de privacidad"
    },
    "partageButton": {
        "share": "Compartir",
        "shareOn": "Compartir en {platform}"
    },
    "header": {
        "logout": "Cerrar sesión",
        "profile": {
            "username": "@{username}"
        },
        "returnToFirstStep": "Volver al primer paso"
    },
    "connectedAccounts": {
        "connectedWith": "Te has conectado con {services} ",
        "and": "y",
        "services": {
            "twitter": "Twitter/X",
            "bluesky": "Bluesky",
            "mastodon": "Mastodon"
        }
    },
    "support": {
        "modal": {
            "title": "¿Ha ocurrido algún problema?",
            "description": "Envíanos un mensaje y te contestaremos en breve.",
            "error": "Ha ocurrido un error mientras se enviaba el mensaje.",
            "form": {
                "email": {
                    "label": "Tu dirección de email",
                    "placeholder": "ejemplo@email.com"
                },
                "subject": {
                    "label": "Asunto",
                    "placeholder": "Su asunto"
                },
                "submit": "Enviar",
                "submitting": "Enviando...",
                "message": {
                    "label": "Tu mensaje",
                    "placeholder": "Describe el problema..."
                }
            },
            "success": "¡Mensaje enviado!"
        }
    },
    "firstSeen": {
        "title": "¡Bienvenido/a!",
        "newsletter": {
            "subtitle": "Deseo ser acompañado/a por OpenPortability",
            "emailLabel": "Ingrese su email para seguir informado/a (opcional):",
            "emailPlaceholder": "nombeDeUsuario@direccion.com",
            "consent": "Deseo también estar informado/a de las próximas iniciativas On Est prêt, quienes acompañan OpenPortability",
            "researchConsent": "Deseo compartir con el CNRS mi grafo de conexiones para propósitos de investigación. Será tratado de forma agregada. Ningún dato personal será publicado.",
            "errors": {
                "missingEmail": "Falta el email"
            }
        },
        "cta": "ENVIAR",
        "dismiss": "Al hacer clic en \"enviar\", certificas que has leído las condiciones anteriores y estás de acuerdo con ellas. Debes aceptar los términos de uso para continuar en la plataforma OpenPortability.",
        "description": "Estás a punto de ejercitar tu derecho a la portabilidad de datos desde X hacia Bluesky y/o Mastodon. A la vez, participarás en un proyecto de investigación sobre redes sociales. Solo te llevará 5 minutos. \nOpenPortability examinará tu identidad digital y te ayudará a recrear poco a poco tu comunidad en Bluesky y/o Mastodon, sin modificar tu actual cuenta de X.\nConforme más personas vayan registrándose en OpenPortability, las conexiones que tengas con ellas se reproducirán en Bluesky y/o Mastodon (siempre con su consentimiento). Por tanto, funcionará mejor si animas a las personas que te siguen en X a registrarse.\n\nEsta \"copia\" de tu comunidad puede tardar varios días.\n\nSi usas OpenPortability, das tu permiso para que tus datos sean procesados según {lien} y para que tus datos sea, quizá, trasladados fuera de la Unión Europea (por ejemplo, a los servidores de Bluesky).",
        "privacyPolicyLink": "nuestra política de privacidad"
    },
    "migrate": {
        "deselectAll": "Desmarcar todo",
        "migrating": "Migrando...",
        "startMigration": "Comenzar la migración",
        "matches_found": "coincidencias encontradas",
        "following": "Seguidos",
        "title": "Migra tu comunidad",
        "selectAll": "Marcar todo",
        "loading": "Cargando tus coincidencias",
        "followers": "Seguidores"
    },
    "ReconnexionOptions": {
        "buttons": {
            "automatic": "RECONECTAR AUTOMÁTICAMENTE",
            "manual": "ELEGIR CON QUÉ CUENTAS RECONECTAR"
        },
        "stats": {
            "networks": "usuarios con al menos una conexión que puede ser activada",
            "bluesky": "conexiones que pueden ser activadas en Bluesky y Mastodon",
            "connections": "conexiones importadas"
        },
        "descriptions": {
            "manual": "OpenPortability te mostrará las cuentas que encuentre en Bluesky y Mastodon para que puedas elegir si las sigues o no",
            "automatic": "OpenPortability te reconectará con tus seguidores de X durante 30 días"
        },
        "title": "Elige cómo quieres reconectar con las personas a las que sigues"
    },
    "migrateSea": {
        "title": "¡La Gran Reconexión!",
        "matchDetails": {
            "bluesky": "{count} en Bluesky",
            "mastodon": "{count} en Mastodon"
        },
        "logo": {
            "alt": "Logo de OpenPortability"
        },
        "matchMessage": "¡Hemos encontrado a {matchCount} personas durante el primer paso de tu migración!\nAhora llega el momento de retomar la conexión con quienes quieras\nen tus nuevas redes.",
        "stats": {
            "alreadyTransferred": "seguidores ya han sido\ntransferidos!",
            "awaitingConnection": "de tus cuentas seguidas están\nesperando que las reencuentres!"
        }
    },
    "ManualReconnexion": {
        "selectAll": "SELECCIONAR TODO",
        "automaticReconnect": "RECONECTARME AUTOMÁTICAMENTE",
        "title": "Reconexión manual",
        "connect": "CONECTAR",
        "followOnBluesky": "Seguir en Bluesky",
        "prev": "Anterior",
        "next": "Siguiente",
        "mastodonBlueskyCorrespondence": "Correspondencia en Mastodon / Bluesky",
        "xAccountPseudo": "Nombre de la cuenta",
        "followOnMastodon": "Seguir en Mastodon"
    },
    "AccountToMigrate": {
        "followOnBluesky": "Seguir en Bluesky",
        "followOnMastodon": "Seguir en Mastodon",
        "followedOnBluesky": "Seguido en Bluesky",
        "followedOnMastodon": "Seguido en Mastodon"
    },
    "reconnexionModal": {
        "title": "¡Acabas de activar tu conexión con {count} cuentas!",
        "stayInformed": "RECIBE INFORMACIÓN SOBRE NUEVAS CONEXIONES",
        "message": "Enhorabuena, tu reconexión se ha completado, tu comunidad está a salvo.",
        "progressMessage": "Por favor, espera mientras reconectamos tus cuentas...",
        "progressTitle": "Reconexión en proceso: reconectadas {succeeded} de {total} cuentas",
        "minimize": "Minimizar",
        "migrationComplete": "¡Reconexión completa!",
        "migrationCompleteStats": "Reconectadas {count} cuentas con éxito",
        "close": "Cerrar",
        "migrationInProgress": "Reconexión en proceso...",
        "migrationProgress": "{current} de {total} cuentas reconectadas"
    },
    "Migrate": {
        "migrationComplete": "¡Reconexión completa!",
        "migrationInProgress": "Reconexión en proceso...",
        "migrationCompleteStats": "{count} cuentas reconectadas con éxito",
        "close": "Cerrar",
        "migrationProgress": "{current} de {total} cuentas reconectadas",
        "minimize": "Minimizar"
    },
    "SuccessAutomaticReconnexion": {
        "notification": "Seguiremos notificándote si se pueden reconectar nuevas cuentas, ya sea por correo electrónico o a través de tu red preferida, de acuerdo con tus preferencias.",
        "congratulations": "Enhorabuena",
        "secondObjective": "Has completado el segundo objetivo y te has reconectado con {count} cuentas. ¡Has llegado a tu nueva comunidad!",
        "stats": {
            "blueskyFollowing": "Seguidos en Bluesky",
            "mastodonFollowing": "Seguidos en Mastodon"
        },
        "remainingAccounts": "Quedan {count} cuentas que reconectar",
        "showRemainingOptions": "RECONECTAR LAS CUENTAS QUE FALTAN",
        "firstObjective": "Primer objetivo completado, ¡ya te has apuntado a la reconexión!"
    },
    "AutomaticReconnexion": {
        "accountsToConnect": "Cuentas para conectar",
        "chooseManualy": "tus seguidos para reconectar",
        "reconnectionInProgress": "Reconexión automática activada",
        "switchToManual": "Clic aquí para elegir manualmente",
        "blueskyAccounts": "Cuentas de Bluesky",
        "mastodonAccounts": "Cuentas de Mastodon"
    },
    "refreshTokenModal": {
        "details": {
            "both": "• Bluesky: La sesión ha caducado (identificadores temporales)\n• Mastodon: Se requiere actualizar la autorización",
            "bluesky": "Tu sesión en Bluesky ha caducado. Por razones de seguridad, usamos identificadores de acceso temporales que deben ser renovados.",
            "mastodon": "Necesitamos permisos adicionales para activar la reconexión con tus seguidores. Por favor, vuelve a conectarte para autorizar estas nuevas funciones."
        },
        "descriptionMultiple": "Tus sesiones en los siguientes servicios han caducado: {providers}. Por favor, vuelve a activarlas para continuar.",
        "title": "Reconexión requerida",
        "description": "Tu sesión en {provider} ha caducado. Por favor vuelve a activarla para continuar.",
        "close": "Cerrar"
    },
    "launchReconnection": {
        "firstObjective": {
            "before": "Primer objetivo completado",
            "after": "El siguiente paso se acerca: comenzar la reconexión"
        },
        "mastodonConnectionMessage": {
            "before": "¡Conecta tu cuenta de Mastodon para reconectar automáticamente con",
            "after": "cuentas!"
        },
        "inviteMessage": "No te olvides de invitar a tus seguidores a registrarse en OpenPortability. En 1 minuto podrán reconectarse contigo, incluso sin no tienen su archivo. Atención, ¡habrá sorpresas!",
        "blueskyConnectionMessage": {
            "after": "cuentas!",
            "before": "¡Conecta tu cuenta de Bluesky para reconectar automáticamente con"
        },
        "launchButton": "¡Comienza tu reconexión con {count} cuentas!",
        "stats": {
            "twitterAccounts": "Cuentas de X",
            "totalImported": "Total importadas"
        },
        "alreadyReconnected": "Ya te hemos reconectado con {count} cuentas. ¡Vuelve más adelante para continuar tu reconexión!"
    },
<<<<<<< HEAD
    "migrate": {
        "title": "Migrar tus suscripciones",
        "matches_found": "coincidencias encontradas",
        "followers": "Seguidores",
        "following": "Siguiendo",
        "loading": "Cargando tus coincidencias",
        "selectAll": "Seleccionar todo",
        "deselectAll": "Deseleccionar todo",
        "startMigration": "Iniciar migración",
        "migrating": "Migrando...",
        "needBothAccounts": "Comience vinculando sus cuentas de Bluesky y/o Mastodon para reconectarse con sus contactos"

=======
    "privacy_policy": {
        "backToSignIn": "Vuelve a la plataforma OpenPortability",
        "title": "Aviso sobre protección de datos",
        "subtitle": "Complex Systems Institute Paris Ile de France | Enero de 2025",
        "content": "<h2>CNRS ISC PIF</h2><p>Información sobre protección de datos para el proyecto de investigación científica Open Portability</p><p>Las redes sociales, en particular Twitter (ahora X), han sido desde sus inicios objetos privilegiados de investigación, especialmente en el campo de las ciencias sociales computacionales.</p><p>Estamos viviendo una transición histórica en el panorama de las redes sociales. El modelo centralizado, representado por X (antes Twitter), está experimentando un éxodo masivo de usuarios hacia plataformas alternativas como BlueSky y Mastodon. Varios millones de cuentas han migrado en solo unas semanas, marcando un cambio importante hacia redes descentralizadas y abiertas.</p><p>Esta transición es un fenómeno social, económico y tecnológico de gran envergadura que podría modificar el espacio digital global, particularmente en Europa, y permitir que Europa recupere parte de su soberanía digital.</p><h2>I. Descripción del Proyecto y del Tratamiento de Datos</h2><p>Los objetivos de la investigación son los siguientes: analizar la diferencia entre entornos digitales de microblogging abiertos y cerrados desde la perspectiva de las dinámicas sociales y los debates en línea. Estudiar como caso de estudio la migración en curso entre X y espacios basados en los protocolos abiertos AT Protocol y Activity Pub, y estudiar la apropiación de los espacios digitales descentralizados a lo largo del tiempo (con un horizonte de 5 años).</p><p>El proyecto OpenPortability incluye:</p><ul><li>Recopilación de datos para la portabilidad de datos entre redes sociales</li><li>Recopilación de datos para crear una instantánea de la estructura social de la red X</li><li>Recopilación de datos para crear instantáneas de las estructuras sociales de redes alternativas</li><li>Portabilidad de datos</li><li>Procesamiento y análisis de datos</li></ul><h2>II. Recopilación de Datos, Destinatarios y Conservación</h2><p>Los datos recopilados directamente de las personas y procesados son:</p><ul><li>Identificadores digitales en redes sociales (ID de usuario)</li><li>Nombres de perfiles en redes sociales</li><li>Direcciones de correo electrónico</li></ul><p>La política de protección de datos personales de Bluesky se puede encontrar en: <link>https://bsky.social/about/support/privacy-policy</link></p><p>La política de protección de datos personales de Mastodon se puede consultar en: <link>https://joinmastodon.org/servers</link></p><h2>III. Medidas de Seguridad</h2><p>Para garantizar la confidencialidad y protección de los datos, se toman medidas de acuerdo con la política de seguridad de los sistemas de información del Estado, aplicada al CNRS. Los datos se alojan en Francia en servidores del CNRS.</p><h2>IV. Ejercicio de Tus Derechos</h2><p>Puedes acceder y obtener una copia de tus datos, oponerte al tratamiento de estos datos o solicitar su rectificación. También tienes derecho a limitar el tratamiento de tus datos. Puedes ejercer estos derechos contactando al responsable del tratamiento en el Instituto de Sistemas Complejos-París Isla de Francia, ubicado en 113 rue Nationale 75013 París, o a través del formulario de contacto disponible en: <link>https://openportability.org/</link></p><p>También puedes contactar al Delegado de Protección de Datos (DPO) del CNRS en: CNRS - Servicio de Protección de Datos, 2 rue Jean Zay, 54519 Vandoeuvre-lès-Nancy - dpd.demandes@cnrs.fr.</p><p>Si consideras que no se están respetando tus derechos en materia de informática y libertades, puedes presentar una reclamación en línea ante la CNIL, 3 Place de Fontenoy, TSA 80715 – 75334 París Cedex 07 (<link>https://www.cnil.fr/</link>).</p>"
>>>>>>> ee7231ff
    },
    "refreshToken": {
        "title": "Es necesario reconectar",
        "description": "Para continuar usando nuestros servicios, por favor vuelve a conectar tus cuentas"
    }
}<|MERGE_RESOLUTION|>--- conflicted
+++ resolved
@@ -239,16 +239,10 @@
         "importButton": "Importar mi archivo de Twitter/X",
         "tutorial": {
             "title": "Explicación paso a paso en nuestro tutorial",
-<<<<<<< HEAD
             "description": "Descubra como migrar fácilmente de Twitter/X a Mastodon y Bluesky",
             "watchVideo": "Mire el vídeo"
         },
         "no_archive_yet": "Aún no tengo mi archivo"
-=======
-            "description": "Descubre como migrar fácilmente de Twitter/X a Mastodon y Bluesky",
-            "watchVideo": "Mira el vídeo"
-        }
->>>>>>> ee7231ff
     },
     "profile": {
         "errors": {
@@ -267,15 +261,10 @@
     },
     "signin": {
         "loading": "Cargando información...",
-<<<<<<< HEAD
         "title": "¿Listo/a para viajar a nuevos horizontes?",
         "subtitle": "Comience por conectarse a Twitter/X para migrar sus datos",
         "embark": "Sube tu archivo para embarcar a tu comunidad",
         "welcome": "Bienvenido/a",
-=======
-        "title": "¿Listo/a para descubrir nuevos horizontes?",
-        "subtitle": "Comienza por conectarte a Twitter/X para migrar tus datos",
->>>>>>> ee7231ff
         "logo": {
             "alt": "Logo de OpenPortability"
         },
@@ -566,7 +555,6 @@
         },
         "alreadyReconnected": "Ya te hemos reconectado con {count} cuentas. ¡Vuelve más adelante para continuar tu reconexión!"
     },
-<<<<<<< HEAD
     "migrate": {
         "title": "Migrar tus suscripciones",
         "matches_found": "coincidencias encontradas",
@@ -579,13 +567,17 @@
         "migrating": "Migrando...",
         "needBothAccounts": "Comience vinculando sus cuentas de Bluesky y/o Mastodon para reconectarse con sus contactos"
 
-=======
+    },
+    "AccountToMigrate": {
+        "followOnBluesky": "Seguir en Bluesky",
+        "followOnMastodon": "Seguir en Mastodon",
+        "followedOnBluesky": "Seguido en Bluesky",
+        "followedOnMastodon": "Seguido en Mastodon"
     "privacy_policy": {
         "backToSignIn": "Vuelve a la plataforma OpenPortability",
         "title": "Aviso sobre protección de datos",
         "subtitle": "Complex Systems Institute Paris Ile de France | Enero de 2025",
         "content": "<h2>CNRS ISC PIF</h2><p>Información sobre protección de datos para el proyecto de investigación científica Open Portability</p><p>Las redes sociales, en particular Twitter (ahora X), han sido desde sus inicios objetos privilegiados de investigación, especialmente en el campo de las ciencias sociales computacionales.</p><p>Estamos viviendo una transición histórica en el panorama de las redes sociales. El modelo centralizado, representado por X (antes Twitter), está experimentando un éxodo masivo de usuarios hacia plataformas alternativas como BlueSky y Mastodon. Varios millones de cuentas han migrado en solo unas semanas, marcando un cambio importante hacia redes descentralizadas y abiertas.</p><p>Esta transición es un fenómeno social, económico y tecnológico de gran envergadura que podría modificar el espacio digital global, particularmente en Europa, y permitir que Europa recupere parte de su soberanía digital.</p><h2>I. Descripción del Proyecto y del Tratamiento de Datos</h2><p>Los objetivos de la investigación son los siguientes: analizar la diferencia entre entornos digitales de microblogging abiertos y cerrados desde la perspectiva de las dinámicas sociales y los debates en línea. Estudiar como caso de estudio la migración en curso entre X y espacios basados en los protocolos abiertos AT Protocol y Activity Pub, y estudiar la apropiación de los espacios digitales descentralizados a lo largo del tiempo (con un horizonte de 5 años).</p><p>El proyecto OpenPortability incluye:</p><ul><li>Recopilación de datos para la portabilidad de datos entre redes sociales</li><li>Recopilación de datos para crear una instantánea de la estructura social de la red X</li><li>Recopilación de datos para crear instantáneas de las estructuras sociales de redes alternativas</li><li>Portabilidad de datos</li><li>Procesamiento y análisis de datos</li></ul><h2>II. Recopilación de Datos, Destinatarios y Conservación</h2><p>Los datos recopilados directamente de las personas y procesados son:</p><ul><li>Identificadores digitales en redes sociales (ID de usuario)</li><li>Nombres de perfiles en redes sociales</li><li>Direcciones de correo electrónico</li></ul><p>La política de protección de datos personales de Bluesky se puede encontrar en: <link>https://bsky.social/about/support/privacy-policy</link></p><p>La política de protección de datos personales de Mastodon se puede consultar en: <link>https://joinmastodon.org/servers</link></p><h2>III. Medidas de Seguridad</h2><p>Para garantizar la confidencialidad y protección de los datos, se toman medidas de acuerdo con la política de seguridad de los sistemas de información del Estado, aplicada al CNRS. Los datos se alojan en Francia en servidores del CNRS.</p><h2>IV. Ejercicio de Tus Derechos</h2><p>Puedes acceder y obtener una copia de tus datos, oponerte al tratamiento de estos datos o solicitar su rectificación. También tienes derecho a limitar el tratamiento de tus datos. Puedes ejercer estos derechos contactando al responsable del tratamiento en el Instituto de Sistemas Complejos-París Isla de Francia, ubicado en 113 rue Nationale 75013 París, o a través del formulario de contacto disponible en: <link>https://openportability.org/</link></p><p>También puedes contactar al Delegado de Protección de Datos (DPO) del CNRS en: CNRS - Servicio de Protección de Datos, 2 rue Jean Zay, 54519 Vandoeuvre-lès-Nancy - dpd.demandes@cnrs.fr.</p><p>Si consideras que no se están respetando tus derechos en materia de informática y libertades, puedes presentar una reclamación en línea ante la CNIL, 3 Place de Fontenoy, TSA 80715 – 75334 París Cedex 07 (<link>https://www.cnil.fr/</link>).</p>"
->>>>>>> ee7231ff
     },
     "refreshToken": {
         "title": "Es necesario reconectar",
