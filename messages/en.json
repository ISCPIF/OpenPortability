{
    "header": {
      "logout": "Sign out",
      "profile": {
        "username": "@{username}"
      }
    },
    "connectedAccounts": {
      "connectedWith": "You are connected with {services} ",
      "and": "and",
      "services": {
        "twitter": "Twitter/X",
        "bluesky": "BlueSky",
        "mastodon": "Mastodon"
      }
    },
    "blueskyLogin": {
      "title": "Connect to BlueSky",
      "description": "Connect your BlueSky account to sync your data and enjoy the full experience.",
      "tooltip": {
        "info": "We never store your password. We only use secure authentication tokens provided by BlueSky.",
        "noAccount": "Don't have a BlueSky account yet?",
        "createAccount": "Create one here"
      },
      "form": {
        "identifier": {
          "label": "BlueSky Identifier",
          "placeholder": "username.bsky.social"
        },
        "password": {
          "label": "App Password",
          "placeholder": "••••••••",
          "help": "Create an app password at"
        },
        "submit": "Sign in",
        "errors": {
          "missingFields": "Please fill in all fields",
          "default": "An error occurred"
        }
      }
    },
    "consentModal": {
      "title": "Upload Confirmation",
      "description": "By uploading your Twitter/X files, you confirm that:",
      "conditions": {
        "ownership": "You are the legitimate owner of this data.",
        "cnrsUsage": "You agree that the provided data will be used by the National Center for Scientific Research (CNRS) as part of the HelloQuitX operation.",
        "profileCreation": "You understand that this data will be used to create your profile on HelloQuitX."
      },
      "buttons": {
        "cancel": "Cancel",
        "accept": "Accept and continue"
      }
    },
    "dashboardLoginButtons": {
      "importTwitter": "Import my Twitter/X archive",
      "addSocialNetwork": "Add another social network",
      "services": {
        "twitter": "Twitter/X",
        "mastodon": {
          "title": "Mastodon",
          "instance": "Where is your account hosted? (ex. mastodon.social)",
          "connect" : "Connect",
          "error": {
            "required": "The name of your server is required",
            "unreachable": "Instance is unreachable. Please check the URL and try again.",
            "fetch_instances": "Error fetching instances.",
            "invalid_format": "Invalid instance format. Example: mastodon.social",
            "special_chars": "Instance cannot contain special characters",
            "too_long": "Instance name is too long"
          }

        },
        "bluesky": "BlueSky"
      },
      "connectedDashboard" : {
        "twitter" : "Connect to Twitter/X",
        "bluesky" : "Connect to Bluesky",
        "mastodon" : "Connect to Mastodon"
      }
    },
    "footer": {
        "hosted": {
          "text": "This platform is hosted by {cnrs} and developed in partnership with {hqx}",
          "cnrs": "CNRS/ISC-PIF",
          "hqx": "HelloQuitX"
        },
        "copyright": " {year} HelloQuitX. All rights reserved."
      },
    "loginButtons": {
    "twitter": {
      "continue": "Continue with Twitter/X",
      "notDeleted" : "I have a Twitter/X account"
    },
    "deleteAccount": "I've already deleted my Twitter/X account",
    "bluesky": {
      "connect": "Connect with BlueSky"
    },
    "mastodon": {
      "connect": "Connect with Mastodon"
    }
  },
"migrationComplete": {
    "error": {
      "title": "Migration Error",
      "retry": "Try Again",
      "createAccount": "Create Account"
    },
    "success": {
      "title": "Migration Complete!",
      "description": "Your account has been successfully migrated to BlueSky under the handle {handle}",
      "displayName": "({name})",
      "viewProfile": "View Profile"
    }
  },
  "partageButton": {
    "share": "Share",
    "shareOn": "Share on {platform}"
  },
  "progressSteps": {
    "dashboard": {
      "title": "Welcome aboard"
    },
    "socialNetworks": {
      "title": "Link my social networks accounts"
    },
    "import": {
      "title": "Upload my X/Twitter archive",
      "description": {
        "withStats": "{following} following, {followers} followers"
      }
    },
    "share": {
      "title": "Share with my community"
    }
  },
  "successModal": {
    "title": "Import Successful!",
    "following": {
      "title": "Following ({count})",
      "username": "@{username}"
    },
    "followers": {
      "title": "Followers ({count})",
      "username": "@{username}"
    },
    "close": "Close"
  },
  "uploadButton": {
    "dropHere": "Drop your file here",
    "uploadInProgress": "We are analyzing your archive, please wait ...",
    "clickOrDrop": "Click or drag your archive here",
    "error": {
      "uploadFailed": "Upload failed after several attempts. Please try again."
    }
  },
  "uploadResults": {
    "congratulations": "Congratulations @{username}, you are registered for the journey!",
    "importSuccess": "Your file import has registered {count} new passengers!",
    "stats": {
        "twitterAccounts": {
          "label": "Twitter/X Accounts",
          "value": "{count}"
        },
        "totalImported": {
          "label": "Total Imported",
          "value": "{count} accounts imported"
        },
        "readyTravelers": {
          "label": "Ready to Travel",
          "value": "{count} accounts ready"
        }
      },
    "inviteFriends": "Invite your followers to join you!",
    "redirecting": "Redirecting to dashboard..."
  },
  "signin": {
    "title": "Ready to travel to new shores?",
    "subtitle": "Start by connecting with Twitter/X to migrate your data",
    "loading": "Loading information...",
    "logo": {
      "alt": "HelloQuitX Logo"
    },
    "logoCNRS": {
      "alt": "CNRS, French National Centre for Scientific Research"
    }
  },
  "dashboard": {
    "loading": "Loading your data...",
    "addSocialNetwork": "Add social network",
    "addSocialNetworkDescription": "Connect to other social networks to enhance your experience",
    "migrationStep": {
      "completed1": "Congratulations! You’ve completed the first of the two migration steps.",
      "completed2": "Make sure your X followers also register on this platform, and come back on #January20 to activate your reconnection.",
      "daysLeft": "{count} days to go!",
      "nextSteps": "Complete the following steps to sail to new shores!"
    },
    "importButton": "Import my Twitter/X archive",
    "shareModal": {
      "title": "Share your journey",
      "shareOn": "Share on {platform}",
<<<<<<< HEAD
      "shareText": "I’ve just done my #eXit! the X exodus is massive. Don't lose any of your followers. Thanks to #HelloQuitX I've registered {count} new passengers for a journey to #BlueSky & #Mastodon. Join us on https://app.helloquitx.com and automatically find your communities on #January20!"
=======
      "shareText": "The X exodus is massive! Don't lose any of your followers. Thanks to #HelloQuitX I've registered {count} new passengers for a journey to #BlueSky & #Mastodon. Join us and automatically find your communities on #January20!"
>>>>>>> c010b0b8
    },
    "newsletter": {
      "title": "Stay Informed",
      "description": "Sign up to follow the project's progress and be notified of new features.",
      "subscribe": "Stay informed of the next steps of the HelloQuitX project",
      "subscribed": "You are subscribed to the newsletter!",
      "emailLabel": "Your email address",
      "emailPlaceholder": "example@email.com",
      "acceptHQX": "I want to receive updates from HelloQuitX",
      "acceptOEP": "I would like to be informed about other initiatives from [On est prêt](https://www.onestpret.com), who supports HelloQuitX",
      "subscribing": "Subscribing...",
      "confirmSubscribe": "Confirm subscription"
    },
    "tutorial": {
      "title": "Step by step tutorial explanation",
      "description": "Learn how to easily migrate from Twitter/X to Mastodon and Bluesky",
      "watchVideo": "Watch the video"
    }
},
  "dashboardSea": {
    "welcome": "Welcome aboard HelloQuitX!",
    "logo": {
      "alt": "HelloQuitX Logo"
    },
    "logoCNRS": {
      "alt": "CNRS, French National Centre for Scientific Research"
    }
},
"upload": {
    "title": "Import your Twitter/X archive to continue your journey",
    "action": "Drop or select your files here",
    "description": "Three data formats are accepted:\n- your original X archive if <1GB (in Zip format)\n- following.js and follower.js files TOGETHER and unzipped,\n- split versions of these files for large archives (following-part*.js + follower-part*.js)",
    "loading": {
      "default": "Loading...",
      "uploading": "Please stay on the page, your import is in progress"
    },
    "helpButton": "Help with getting your Twitter/X archive",
    "loading-indic" : "Loading your data...",
    "loading-uploading": "Stay on the page, import in progress",
    "logo": {
      "alt": "HelloQuitX Logo"
    },
    "logoCNRS": {
      "alt": "CNRS, French National Centre for Scientific Research"
    },
    "helpModal": {
      "title": "How to get your Twitter/X archive?",
      "description": "To get your Twitter/X archive, follow these steps:",
      "steps": [
        "Log in to your Twitter/X account",
        "Go to \"More\" in the left menu",
        "Click on \"Settings and Support\" then \"Settings and Privacy\"",
        "In \"Your Account\", select \"Download an archive of your data\"",
        "Confirm your password if requested",
        "Click on \"Request archive\"",
        "Twitter/X will send you an email when your archive is ready to download",
        "Once downloaded, you can import the .zip file here"
      ],
      "note": "Note: Twitter/X archive preparation can take up to 24 hours."
    },
    "errors": {
      "fileSize": "File size exceeds 1GB limit",
      "fileType": "Invalid file type. Please upload either a ZIP file or following.js and follower.js files",
      "noFiles": "No files selected",
      "invalidCombination": "Please upload either a ZIP file, following.js + follower.js, or their split versions (following-part*.js/follower-part*.js)"
    }
  },
  "largeFiles": {
    "logo": {
      "alt": "HelloQuitX Logo"
    },
    "logoCNRS": {
      "alt": "CNRS, French National Centre for Scientific Research"
    },
    "progress": {
      "total": {
        "title": "Total Progress",
        "processed": "{processed} / {total}"
      },
      "followers": {
        "title": "Followers",
        "processed": "{processed} / {total}"
      },
      "following": {
        "title": "Following",
        "processed": "{processed} / {total}"
      }
    },
    "status": {
      "title": "Status",
      "pending": "Pending",
      "processing": "Processing",
      "completed": "Completed",
      "failed": "Failed"
    },
    "stats": {
      "followers": "Followers",
      "following": "Following"
    },
    "button": {
      "dashboard": "Return to dashboard"
    }
  },
  "profile": {
    "unlinkConfirmation": "Are you sure you want to unlink your {provider} account?",
    "unlinkSuccess": "Your {provider} account has been successfully unlinked",
    "unlinkError": "An error occurred while unlinking your {provider} account",
    "unlinkButton": "Unlink {provider} account",
    "providers": {
      "twitter": "Twitter/X",
      "bluesky": "Bluesky",
      "mastodon": "Mastodon"
    },
    "errors": {
      "lastAccount": "Cannot unlink your last connected account",
      "notLinked": "No {provider} account is linked"
    }
  },
  "settings": {
    "logout": "Sign out",
    "deleteAccount": "Delete my account",
    "deleteConfirm": {
      "title": "Delete Account",
      "message": "Are you sure you want to delete your account? This action cannot be undone and will result in the deletion of:\n\n• All your imported data\n• All your linked accounts (Twitter/X, BlueSky, Mastodon)\n• Your HelloQuitX profile",
      "cancel": "Cancel",
      "confirm": "Yes, delete my account"
    },
    "notifications": {
      "title": "Notifications",
      "hqxNewsletter": "Receive updates from HelloQuitX",
      "oepNewsletter": "Be informed about On est prêt initiatives"
    }  
  },
"support": {
    "modal": {
      "title": "A problem occured ?",
      "description": "Send us a message and we'll get back to you as soon as possible.",
      "error": {
        "send": "Error sending message",
        "unknown": "An unexpected error occurred"
      },
      "form": {
        "email": {
          "label": "Your email address",
          "placeholder": "example@email.com"
        },
        "subject": {
          "label": "Subject",
          "placeholder": "Your subject"
        },
        "message": {
          "label": "Message",
          "placeholder": "Your message"
        },
        "submit": "Send",
        "submitting": "Sending..."
      }
    }
  },
  "errorModal": {
    "title": "Error",
    "close": "Close",
    "extractArchive": {
      "title": "How to extract your archive",
      "windows": "Windows",
      "steps": {
        "windows": {
          "step1": "Right-click on the ZIP file",
          "step2": "Select 'Extract All...'",
          "step3": "Choose a destination folder",
          "step4": "Click 'Extract'"
        },
        "mac": {
          "step1": "Double-click on the ZIP file",
          "step2": "The files will be automatically extracted"
        },
        "linux": {
          "step1": "Right-click on the ZIP file",
          "step2": "Select 'Extract Here' or 'Extract To...'",
          "step3": "Choose a destination folder if prompted"
        }
      },
      "mac": "Mac",
      "linux": "Linux"
    }
  },
<<<<<<< HEAD
  "firstSeen": {
    "title": "Welcome!",
    "description": "You are about to onboard with HelloQuitX to reference your various different digital identities and duplicate your community on other networks. The whole operation will take you 5 minutes and will have no impact on your X account. Starting January 20th, your BlueSky and Mastodon accounts will start receiving new followers automatically.\nTo ensure everything goes smoothly, we offer to guide you --in some cases the process requires several steps-- and inform you about upcoming features (such as importing your X messages to BlueSky or Mastodon).\nBy joining us, you authorize us to contact you via BlueSky and Mastodon. We also recommend that you provide us with your email address to allow us to contact you regarding your future campaigns.\nThis contact will be used sparingly and you can opt out of the support program at any time.",
    "newsletter": {
      "subtitle": "I would like to be accompagnied by HelloQuitX",
      "emailLabel": "Enter your email to stay informed (optional):",
      "emailPlaceholder": "Username@domain.com",
      "consent": "I want to stay informed about upcoming operations from On Est prêt, who accompanies HelloQuitX",
      "researchConsent": "I agree to share my connection graph with CNRS for research purposes. It will be processed in an aggregated manner. No personal data will be made public.",
      "errors": {
        "missingEmail": "Missing Email"
      }
    },
    "cta": "SUBMIT",
    "dismiss": "Don't show this message again"
=======
"migrate": {
    "title": "Migrate your subscriptions",
    "matches_found": "matches found",
    "followers": "Followers",
    "following": "Following",
    "loading": "Loading your matches",
    "selectAll": "Select all",
    "deselectAll": "Deselect all",
    "startMigration": "Start migration",
    "migrating": "Migrating..."
  },
"ReconnexionOptions": {
    "buttons": {
      "automatic": "RECONNECT ME AUTOMATICALLY",
      "manual": "I CHOOSE ACCOUNTS TO RECONNECT"
    },
    "descriptions": {
      "automatic": "HelloQuittex will reconnect you with all your followers from X for 30 days",
      "manual": "HelloQuittex will show you in detail the accounts found on Bluesky and Mastodon so you can choose whether to connect or not"
    },
    "stats": {
      "connections": "connections",
      "bluesky": "on Bluesky",
      "networks": "sources"
    }
  },
  "migrateSea": {
    "logo": {
      "alt": "HelloQuittex Logo"
    },
    "matchDetails": {
      "bluesky": "{count} on Bluesky",
      "mastodon": "{count} on Mastodon"
    },
    "title": "It's time for the #GreatReconnection!",
    "matchMessage": "{matchCount} passengers were found during your first migration step!\nNow is the time to activate the connection with those you want to\njoin on your new networks."
  },
  "ManualReconnexion": {
    "title": "Manual Reconnection",
    "automaticReconnect": "RECONNECT ME AUTOMATICALLY",
    "selectAll": "SELECT ALL",
    "connect": "CONNECT ({count})",
    "prev": "Previous",
    "next": "Next",
    "xAccountPseudo": "Account Handle",
    "mastodonBlueskyCorrespondence": "Mastodon/Bluesky Correspondence",
    "followOnBluesky": "Follow on Bluesky",
    "followOnMastodon": "Follow on Mastodon"
  },
  "AccountToMigrate": {
    "followOnBluesky": "Follow on Bluesky",
    "followOnMastodon": "Follow on Mastodon",
    "followedOnBluesky": "Followed on Bluesky",
    "followedOnMastodon": "Followed on Mastodon"
  },
  "reconnexionModal": {
    "title": "You have just activated the connection with {count} accounts!",
    "message": "Congratulations, your reconnection is complete, you have arrived safely.",
    "stayInformed": "STAY INFORMED ABOUT NEW CONNECTIONS",
    "progressTitle": "Reconnection in progress: {succeeded} of {total} accounts",
    "progressMessage": "Please wait while we reconnect your accounts...",
    "migrationInProgress": "Reconnection in progress...",
    "migrationComplete": "Reconnection completed!",
    "migrationProgress": "{current} out of {total} accounts reconnected",
    "migrationCompleteStats": "Successfully reconnected {count} accounts",
    "minimize": "Minimize",
    "close": "Close"
  },
  "Migrate": {
    "migrationInProgress": "Reconnection in progress...",
    "migrationComplete": "Reconnection completed!",
    "migrationProgress": "{current} out of {total} accounts reconnected",
    "migrationCompleteStats": "Successfully reconnected {count} accounts",
    "minimize": "Minimize",
    "close": "Close"
>>>>>>> c010b0b8
  }
}<|MERGE_RESOLUTION|>--- conflicted
+++ resolved
@@ -199,11 +199,7 @@
     "shareModal": {
       "title": "Share your journey",
       "shareOn": "Share on {platform}",
-<<<<<<< HEAD
-      "shareText": "I’ve just done my #eXit! the X exodus is massive. Don't lose any of your followers. Thanks to #HelloQuitX I've registered {count} new passengers for a journey to #BlueSky & #Mastodon. Join us on https://app.helloquitx.com and automatically find your communities on #January20!"
-=======
       "shareText": "The X exodus is massive! Don't lose any of your followers. Thanks to #HelloQuitX I've registered {count} new passengers for a journey to #BlueSky & #Mastodon. Join us and automatically find your communities on #January20!"
->>>>>>> c010b0b8
     },
     "newsletter": {
       "title": "Stay Informed",
@@ -390,7 +386,6 @@
       "linux": "Linux"
     }
   },
-<<<<<<< HEAD
   "firstSeen": {
     "title": "Welcome!",
     "description": "You are about to onboard with HelloQuitX to reference your various different digital identities and duplicate your community on other networks. The whole operation will take you 5 minutes and will have no impact on your X account. Starting January 20th, your BlueSky and Mastodon accounts will start receiving new followers automatically.\nTo ensure everything goes smoothly, we offer to guide you --in some cases the process requires several steps-- and inform you about upcoming features (such as importing your X messages to BlueSky or Mastodon).\nBy joining us, you authorize us to contact you via BlueSky and Mastodon. We also recommend that you provide us with your email address to allow us to contact you regarding your future campaigns.\nThis contact will be used sparingly and you can opt out of the support program at any time.",
@@ -406,7 +401,7 @@
     },
     "cta": "SUBMIT",
     "dismiss": "Don't show this message again"
-=======
+},
 "migrate": {
     "title": "Migrate your subscriptions",
     "matches_found": "matches found",
@@ -482,6 +477,5 @@
     "migrationCompleteStats": "Successfully reconnected {count} accounts",
     "minimize": "Minimize",
     "close": "Close"
->>>>>>> c010b0b8
   }
 }