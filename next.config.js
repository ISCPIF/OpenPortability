const withNextIntl = require('next-intl/plugin')('./src/i18n/request.ts');

/** @type {import('next').NextConfig} */
const nextConfig = {
  typescript: {
    // ⚠️ Dangereux: Ignore les erreurs TypeScript pendant la production build
    ignoreBuildErrors: true,
  },
  images: {
<<<<<<< HEAD
    domains: ['pbs.twimg.com', 'abs.twimg.com', 'cdn.bsky.app', 'mastodon.social', 'piaille.fr']
  },
  headers: async () => {
    return [
      {
        source: '/:path*',
        headers: [
          {
            key: 'Access-Control-Allow-Origin',
            value: '*',
          },
        ],
      },
    ]
=======
    domains: ['pbs.twimg.com', 'abs.twimg.com', 'cdn.bsky.app']
>>>>>>> 89aec3fd
  },
  headers: async () => [
    {
      source: '/:path*',
      headers: [
        {
          key: 'X-DNS-Prefetch-Control',
          value: 'on'
        },
        {
          key: 'X-XSS-Protection',
          value: '1; mode=block'
        },
        {
          key: 'X-Frame-Options',
          value: 'DENY'
        },
        {
          key: 'X-Content-Type-Options',
          value: 'nosniff'
        },
        {
          key: 'Referrer-Policy',
          value: 'origin-when-cross-origin'
        },
        {
          key: 'Permissions-Policy',
          value: 'camera=(), microphone=(), geolocation=()'
        }
      ]
    }
  ],
  output: 'standalone',
  experimental: {
    // Activer turbotrace pour une meilleure performance de build
    turbotrace: {
      logLevel: 'error',
      memoryLimit: 4000
    }
  }
};

<<<<<<< HEAD
module.exports = withNextIntl({
  ...nextConfig,
  generateEtags: false,
  headers: async () => [
    {
      source: '/:path*',
      headers: [
        {
          key: 'Cache-Control',
          value: 'no-store, must-revalidate'
        }
      ]
    }
  ]
});
=======
module.exports = withNextIntl(nextConfig);
>>>>>>> 89aec3fd
<|MERGE_RESOLUTION|>--- conflicted
+++ resolved
@@ -7,24 +7,7 @@
     ignoreBuildErrors: true,
   },
   images: {
-<<<<<<< HEAD
-    domains: ['pbs.twimg.com', 'abs.twimg.com', 'cdn.bsky.app', 'mastodon.social', 'piaille.fr']
-  },
-  headers: async () => {
-    return [
-      {
-        source: '/:path*',
-        headers: [
-          {
-            key: 'Access-Control-Allow-Origin',
-            value: '*',
-          },
-        ],
-      },
-    ]
-=======
     domains: ['pbs.twimg.com', 'abs.twimg.com', 'cdn.bsky.app']
->>>>>>> 89aec3fd
   },
   headers: async () => [
     {
@@ -67,22 +50,4 @@
   }
 };
 
-<<<<<<< HEAD
-module.exports = withNextIntl({
-  ...nextConfig,
-  generateEtags: false,
-  headers: async () => [
-    {
-      source: '/:path*',
-      headers: [
-        {
-          key: 'Cache-Control',
-          value: 'no-store, must-revalidate'
-        }
-      ]
-    }
-  ]
-});
-=======
-module.exports = withNextIntl(nextConfig);
->>>>>>> 89aec3fd
+module.exports = withNextIntl(nextConfig);