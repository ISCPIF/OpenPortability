--- conflicted
+++ resolved
@@ -7,24 +7,7 @@
     ignoreBuildErrors: true,
   },
   images: {
-<<<<<<< HEAD
-    domains: ['pbs.twimg.com', 'abs.twimg.com', 'cdn.bsky.app', 'mastodon.social', 'piaille.fr']
-  },
-  headers: async () => {
-    return [
-      {
-        source: '/:path*',
-        headers: [
-          {
-            key: 'Access-Control-Allow-Origin',
-            value: '*',
-          },
-        ],
-      },
-    ]
-=======
     domains: ['pbs.twimg.com', 'abs.twimg.com', 'cdn.bsky.app']
->>>>>>> 146273f5
   },
   headers: async () => [
     {
@@ -67,22 +50,4 @@
   }
 };
 
-<<<<<<< HEAD
-module.exports = withNextIntl({
-  ...nextConfig,
-  generateEtags: false,
-  headers: async () => [
-    {
-      source: '/:path*',
-      headers: [
-        {
-          key: 'Cache-Control',
-          value: 'no-store, must-revalidate'
-        }
-      ]
-    }
-  ]
-});
-=======
-module.exports = withNextIntl(nextConfig);
->>>>>>> 146273f5
+module.exports = withNextIntl(nextConfig);